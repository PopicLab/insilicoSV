# insilicoSV (WIP): a framework for structural variant simulation 

## Overview

insilicoSV generates synthetic diploid genome sequences, given a reference genome and a configuration file.
<<<<<<< HEAD

It supports the following functionality:

* 19 types of structural variants (simple and complex), indels, and SNPs
* a grammar to define custom structural rearrangement signatures
* random, context-aware (e.g., in repeat regions), or fixed-mode genome placement
=======
>>>>>>> 7c2b2703

It supports the following functionality:

* 19 types of structural variants (simple and complex), indels, and SNPs
* a grammar to define custom structural rearrangement signatures
* random, context-aware (e.g., in repeat regions), or fixed-mode genome placement

## Installation

Prerequisite: Python 3.8 and up - [Install](https://www.python.org/downloads/)

<<<<<<< HEAD
* `$ pip install -r install/requirements.txt`
=======
Installation using pip:

* `$ pip install insilicosv`
>>>>>>> 7c2b2703

Installation using conda:

* Install and configure [bioconda](https://bioconda.github.io/)
* Install insilicosv with `conda install insilicosv`

## To Run
```
<<<<<<< HEAD
python insilicosv/simulate.py <config.yaml> 
=======
insilicosv <config_yml>
>>>>>>> 7c2b2703
```

The config file syntax is detailed below.  Outputs go into the directory where the config file is stored.

## Documentation
For documentation outlining the different features of insilicoSV along with usage examples and data resources, please refer to the wiki:
<!-- toc -->
- [Input guidelines](docs/input_guidelines.md)
- [Example Use Cases](docs/example_use_cases.md)
- [SV Grammar](docs/sv_grammar.md)
- [Benchmark Genomes](docs/benchmark_genomes.md)
- [Additional Utilities](docs/automated_pipelines_and_additional_utilities.md)
- [Example SV Visualizations](docs/example_sv_visualizations.md)
- [Tutorial Jupyter notebook](docs/demo_notebook.md)


## Authors
Chris Rohlicek - crohlice@broadinstitute.org

Nick Jiang - nickj@berkeley.edu

Ilya Shlyakhter - ilya@broadinstitute.org

Victoria Popic - vpopic@broadinstitute.org<|MERGE_RESOLUTION|>--- conflicted
+++ resolved
@@ -3,15 +3,6 @@
 ## Overview
 
 insilicoSV generates synthetic diploid genome sequences, given a reference genome and a configuration file.
-<<<<<<< HEAD
-
-It supports the following functionality:
-
-* 19 types of structural variants (simple and complex), indels, and SNPs
-* a grammar to define custom structural rearrangement signatures
-* random, context-aware (e.g., in repeat regions), or fixed-mode genome placement
-=======
->>>>>>> 7c2b2703
 
 It supports the following functionality:
 
@@ -23,13 +14,9 @@
 
 Prerequisite: Python 3.8 and up - [Install](https://www.python.org/downloads/)
 
-<<<<<<< HEAD
-* `$ pip install -r install/requirements.txt`
-=======
 Installation using pip:
 
 * `$ pip install insilicosv`
->>>>>>> 7c2b2703
 
 Installation using conda:
 
@@ -38,11 +25,7 @@
 
 ## To Run
 ```
-<<<<<<< HEAD
-python insilicosv/simulate.py <config.yaml> 
-=======
 insilicosv <config_yml>
->>>>>>> 7c2b2703
 ```
 
 The config file syntax is detailed below.  Outputs go into the directory where the config file is stored.
