--- conflicted
+++ resolved
@@ -259,17 +259,11 @@
 bedtools complement -i sd_regions.bed -g reference/ref.fa > regions_between_SDs.bed
 ```
 
-<<<<<<< HEAD
-### Example 6 - Interchromosomal Dispersions and Interchromosomal Periods
-You can use the `interchromosomal` and `interchromosomal_period` flags to control how an SV is dispersed across chromosomes. 
+### Example 6 - Interchromosomal dispersions and interchromosomal periods
+The `interchromosomal` and `interchromosomal_period` flags control how an SV is dispersed across chromosomes. 
 By default, `interchromosomal` is False, which means the SV is intrachromosomal (it stays on the same chromosome).
-=======
-### Example 6 - Placing interchromosomal SVs
-insilicoSV allows to simulate interchromosomal SVs by using the `interchromosomal` flag. 
-This means the SV will involve changes across different chromosomes.
->>>>>>> 6a40fe99
-
-#### Understanding the `interchromosomal_period` Flag
+
+#### Understanding the `interchromosomal_period` flag
 The `interchromosomal_period` flag gives you fine-grained control over which chromosomes are affected by an interchromosomal SV.
 
 - `interchromosomal_period=0`: This is the default.  Each dispersion of the SV will switch chromosome. 
@@ -279,16 +273,16 @@
 The first `interchromosomal_period` dispersions will each be placed on a new, unique chromosome.
 Any subsequent dispersions will then cycle back through these same chromosomes in the order they were first visited creating a cycle.
 
-- List of Integers (e.g., [2, 3]): You can provide a list of two integers to define a range. 
+- List of Integers (e.g., [2, 3]): A list of two integers can be provided to define a range. 
 For each SV in the variant set, a random `interchromosomal_period` value will be chosen from this range.
 
-##### Key Considerations for Interchromosomal Dispersions
+##### Key considerations for interchromosomal dispersions
 - `Unbounded Lengths`: When defining interchromosomal dispersions, their lengths must be unbounded (specified as [null, null]).  
-- Simplified Syntax: If you provide a non-null `interchromosomal_period` value in your configuration, the SV will automatically be treated as `interchromosomal`, 
+- `Simplified Syntax`: If a non-null `interchromosomal_period` value is provided, the SV will automatically be treated as `interchromosomal`, 
 even if the `interchromosomal` flag is not explicitly set to True.
 - If `interchromosomal_period=0`, a chromosome can be repeated, however a dispersion is ensured to connect two different chromosomes.
 
-#### Example scenario: Cycling between Chromosomes
+#### Example scenario: cycling between chromosomes
 The provided YAML code defines a variant set that places cycles of templated insertions across chromosomes.
 ```yaml
 reference: "{path}/{to}/ref.fa"
@@ -303,21 +297,41 @@
         - [null, null]
         - [500, 1000]
       interchromsomal: True
-      interchromosomal_period: [2, 3]
-```
-In this example, for each of the 5 structural variants defined, the `interchromosomal_period` will be randomly set to either 2 or 3. 
-This means some SVs will cycle between two chromosomes, while others will cycle between three, creating a diverse set of interchromosomal insertions.
-
-### Example 7 - Chromosome Gain/Loss
-- Unbounded Lengths: When defining interchromosomal dispersions, their lengths must be unbounded (specified as [null, null]).  
-- Multiple Dispersions: If a custom SV with multiple dispersions is flagged as interchromosomal, each dispersion will involve a change to a different chromosome.
-- Example Scenario: In the second example provided above, where the type is "A__ -> A_AB_A", a possible placement for this interchromosomal SV could be:
-  - The source of A is on chr1.
-  - The AB segment is placed on chr3.
-  - The second copy of A is placed on chr2.
+      interchromosomal_period: 1
+```
+In this example, for each of the 5 structural variants defined, the `interchromosomal_period` will be set to 1. 
+This means SVs will cycle between two chromosomes.
+
+For instance, a valid placement for one of these SVs would be:
+- A is on chr2.
+- B is on chr1.
+- C is on chr2.
+
+```yaml
+reference: "{path}/{to}/ref.fa"
+overlap_regions: ["/{path_to}/{candidate_overlap_events_1}.bed"]
+variant_sets:
+    - type: "A_B_C -> A_BCAB_C" 
+      number: 5
+      length_ranges:
+        - [500, 1000]
+        - [null, null]
+        - [500, 1000]
+        - [null, null]
+        - [500, 1000]
+      interchromsomal: True
+```
+In this case, `interchromosomal` has been set to `True` without providing any `interchromosomal_period`.
+Therefore, the period will be default to 0 and each jump will swictc chromosome without any cycle constraint.
+A chromosome might be visited several times.
+
+A possible placement for one of these interchromosomal SVs could be:
+  - A is on chr1.
+  - B is on chr13.
+  - C is on chr20.
   
-  Because all dispersions are interchromosomal, the last copy of A cannot be placed back on chr3. 
-  However, it could be placed in a different region of chr1.
+Because all dispersions are interchromosomal, B cannot be placed back on chr1 and C cannot be placed on chr13. 
+However, C could be placed in a different region of chr1.
 
 ### Example 7 - SNP and INDEL placement within SVs
 SNPs and INDELs can be allowed to overlap SVs as follows:
