# Use Cases

insilicoSV provides various simulation features that can be used together or separately to generate
synthetic genomes with varying levels of control over SV simulation and placement. Examples of the different 
use cases with matching config files are provided below. 

### Example 1 - Predefined SV types

To incorporate SVs from the built-in library of types, a configuration file of the following form can be
provided with parameters provided for the count and length ranges for each set of SVs to be included in the
output genome. Note that the length of the dispersion must always be the last entry in length_ranges.

```yaml
# YAML config file
reference: "{path}/{to}/ref.fa"
variant_sets:
    - type: "INS"  # "" -> "A"
      number: 10
      length_ranges: [[5, 10]]
    - type: "INVdel"  # "AB" -> "a"
      number: 2
      length_ranges:
        - [5, 10]  # min/max length for INV
        - [10, 15]  # min/max length for DEL
    - type: "dupINVdel"  # "ABC" -> "Aba"
      number: 1
      length_ranges:
        - [5, 10]  # min/max length for first DEL
        - [10, 15]  # min/max length for INV
        - [5, 10]  # min/max length for second DEL
    - type: "rTRA"  # "A_B" -> "B_A"
      number: 1
      length_ranges:
        - [5, 10]  # A
        - [10, 15]  # NOTE: B
        - [5, 10]  # NOTE: _
```

### *Example 1a* - Example config with entire insilicoSV vocabulary
This [summary config](summary_config.md) contains an example specifying the event size ranges for each predefined variant type,
as well as examples of the various placement features that can be used to bias variants towards or away from regions of interest.

### Example 1b - Example SNP/INDEL specification
SNPs and INDELs are supported by insilicoSV as well. Because SNPs are only a single base in length, they only need to be specified with `number` as in the example below:
```yaml
variant_sets:
  - type: "SNP" 
    number: 10
```
INDELs are not given a unique type label but can be simulated by setting a sufficiently small min and max size for an SV of type DEL or INS.

### Example 1c - Unbounded dispersions
When specifying length ranges for dispersion intervals, `null` can be provided as an upper bound and this will result in
the dispersion target locus being placed at any position on the same chromosome as the source event. For example:`
```yaml
variant_sets:
  - type: "dDUP"  # "A_" -> "A_A" or "_A" -> "A_A"
    number: 2
    length_ranges:
      - [500, 1000]  # min/max length for source
      - [500, null]  # unbounded dispersion: target locus may be placed arbitrarily far
```
Unbounded dispersions can be used with predefined or custom SVs.

### Example 2 - Custom SVs
Custom SVs can be specified by manually describing the desired variant with the grammatical notation described 
in [SV grammar](sv_grammar.md). Note that for custom SVs the length_ranges of the letters AND the dispersions must be provided
in their order of appearance from left to right.
Note that the same number of dispersions must appear in the lhs and the rhs.
An example input config is given below:
```yaml
# YAML config file
reference: "{path}/{to}/ref.fa"
variant_sets:
    - type: "AB_C_D->bb_AEc_EDC"
      number: 1
      length_ranges: 
        - [5, 10]   # A
        - [6, 10]   # B
        - [10, 15]  # first _
        - [7, 10]   # C
        - [15, 20]  # second _
        - [8, 10]   # D
        - [10, 15]  # E
```

The source and target must have the same numbers of dispersions, with the i'th dispersion in the source
corresponding to the i'th dispersion in the target.  

N.B. the grammar is not symmetrical, for instance, in the example below:
```yaml
variant_sets:
    - type: "A_B->B_A"
      number: 1
      length_ranges: 
        - [5, 10]   # A
        - [10, 15]  # _
        - [15, 20]   # B
```
The interval B, of size in the range [15, 20], will be after the interval A in the reference, of size in the range [5, 10].
Thus, this custom event is not symmetrical.
However, we defined the predefined SV types as symmetrical. Thus, for instance, rTRA corresponds to
"A_B" -> "B_A" or "B_A" -> "A_B" the order being selected randomly. The previous example defined as a rTRA would 
allow the smaller interval A to be after the larger interval B.

### Example 3 - Editing reference with known SVs
To edit an input reference file with a known set of variants the user can provide them in a VCF file. 
The predefined variant types supported for this use case are DEL, DUP, INV, INS, dDUP, INV\_dDUP, rTRA, 
DUP\_INV, and SNP. For insertions, VCF records may be specified with the insertion sequence given in an INFO 
field called `INSSEQ`
(provided a matching header line is included as well). All VCF records are expected to include an info field `SVTYPE`
to record variant type. The config file to perform this reference edit is:
```yaml
# YAML config file
reference: "{path}/{to}/ref.fa"
variant_sets:
    - import: "{path_to_vcf}"
```

The homozygosity or heterozygosity of SVs is determined using the GT field. A genotype of 1|1 or 1/1 will be considered
as homozygous while 0/1, 0|1, 1/0, and 1|0 will be considered as heterozygous and the modified haplotype will be 
randomly selected.
If a sample with a 'GT' field is not specified, the genotype will be chosen at random.

Variant sets imported from VCFs may be combined in the same config file with variant sets specifying
random variants to simulate.

### Example 4 - Marking genome blacklist intervals
When initializing a new simulation the user can include a blacklist of genome intervals 
(i.e., intervals that specified variants will avoid) via a VCF or BED file given (or multiple provided 
in a comma-separated list) in the `blacklist_regions`
entry of the config file:
```yaml
reference: "{path}/{to}/ref.fa"
blacklist_regions: "{path}/{to}/{banned_intervals}.{bed, vcf}"
variant_sets:
    - type: "DEL"  # "A" -> ""
      number: 3
      length_ranges: [[1000, 10000]]
      blacklist_region_type: "all"
    - type: "INS"  # "" -> "A"
      number: 3
      length_ranges: [[100, 1000]]
```
Each variant set specified in the config can include a `blacklist_region_type` value which will control which intervals
recorded in `blacklist_regions` will be avoided by those variants. In the above example, `"all"` is specified for the DELs, 
which will result in none of the three deletions from being placed in any of the regions in `blacklist_regions`. 
If `blacklist_regions` is given in BED file format, records can include a fourth column recording `type`, 
which can then be used to filter the blacklist intervals considered for a given set of SVs.
If `blacklist_regions` is given in VCF file format, records can include the info field `REGION_TYPE` which can then be used to filter the blacklist intervals considered for a given set of SVs.
If `REGION_TYPE` is not provided, the name of the region will be `DEFAULT`.
In this example, the three insertions will be placed randomly regardless of the blacklist regions as the blacklist_region_type
is not specified.

If blacklist entries are provided in VCF format, only the following parts of the record are used for the blacklist: 
CHROM, POS and the END INFO field.

### Example 4b - Specifying a minimum inter-variant distance
Variant placement can also be constrained by enforcing that there be a minimum inter-variant distance between any two
breakends belonging to different variants. This value will be by default 1 (i.e., enforcing that any two variants
are separated by at least 1 bp) but a desired simulation-specific distance can be provided in the config input `min_intersv_dist`:
```yaml
reference: "{path}/{to}/ref.fa"
min_intersv_dist: 100  # <- any two SVs will be separated by at least 100bp
variant_sets:
  - type: "DEL"
    number: 3
    length_ranges: [[1000, 10000]]
  - type: "INS"
    number: 3
    length_ranges: [[100, 1000]]
```


### Example 5 - Placing SVs into specific regions of interest (ROIs)

To constrain the placement of SVs to specific regions, the path to a single or multiple BED files containing these intervals (e.g.,
known repetitive elements taken from RepeatMasker) can be provided.  Setting the `overlap_mode` field in a specific 
variant set to either `"exact"`, `"partial"`, `"containing"` or `"contained"`, will enforce that each variant of that set 
will be placed (with the corresponding overlap mode) into a randomly selected interval from `overlap_regions`.  
An example config with these inputs is:

```yaml
reference: "{path}/{to}/ref.fa"
overlap_regions: ["/{path_to}/{candidate_overlap_events}.bed"]
variant_sets:
    - type: "DEL"  # "(A)" -> ""
      number: 5
      length_ranges: [[null, null]]
      overlap_mode: "exact"  # <- or "partial" or "contained"
```

In `"exact"` overlap mode, the SV must exactly match the ROI on which it is placed.
The length of the SV is then determined by the ROI, and must be left unspecified
in `"length_ranges"`.  In `"partial"` overlap mode, the SV must overlap the ROI
partially (but not completely). In `"containing"` overlap mode, the SV must strictly contain
the ROI. In `"contained"` overlap mode, the SV must be strictly contained
within the ROI.

Multiple BED files (provided as a list of paths) can be given as input and their records will be combined and drawn 
from during SV placement. Each file is required to have the first four columns of standard BED records 
(chrom, chromStart, chromEnd, name).  Files specifying known Tandem Repeat regions for expansion/contraction 
need to have a fifth column specifying the motif of each repeat region.

ROIs relevant to placing variants from a given variant set can be filtered down by region type
and length.  `overlap\_region\_type` specifies a list of identifiers; regions whose name (4th bed
column) containing one of the identifiers will be used.  `overlap\_region\_length\_range` can be
specified to give overlap constraints (a 2-element [min, max] list).  Either min or max can
be `null` to leave that side of the range open.  (Note that specifying an overlap length range is
entirely separate from specifying length ranges for SV components.)

The output VCF file will label which SVs were placed at specified intervals with the additional INFO field
`OVLP={region name}', as in this example record:
```
chr21   18870078    DEL N   DEL 100 PASS    END=18876908;SVTYPE=DEL;SVLEN=6831;OVLP=L1HS;VSET=0;IN_PLACE=in_place;GRAMMAR=A>AA;SOURCE_LETTER=A  GT  0/1
```

### Example 5 - Placing specific SV components at regions of interest

The portion of the SV which participates in overlap with an ROI is termed an _anchor_ 
and is denoted with () in the supported SV grammar.
For SVs without dispersions, the anchor defaults to the whole SV.  To constrain the placement of SVs with
dispersions, or to specify an anchor other than the full SV, the anchor can be specified as part
of the SV's source grammar definition.  For example:

```yaml
reference: "{path}/{to}/ref.fa"
overlap_regions: ["/{path_to}/{candidate_overlap_events_1}.bed"]
variant_sets:
    - type: "A(BC) -> b"  # delINVdel
      number: 5
      length_ranges:
        - [500, 1000]
        - [null, null]
        - [null, null]
      overlap_mode: "exact"
      overlap_region_type: ["L1HS"]
```

Parentheses indicate which part(s) of the SV are constrained to overlap with an ROI according
to the overlap mode.  The anchor must be placed on the source, and can wrap
any contiguous sub-sequence of source elements (including an empty one).
For `"exact"` overlap mode, the length ranges of the constrained SV's part(s) must
be left unspecified.  An empty anchor is only compatible with the overlap mode `"contained"` and
can be used to constrain an insertion target for instance.

If an anchor constrains a dispersion, the dispersion will be intrachromosomal even if the SV is set as interchromosomal 
(In this case, other unconstrained dispersions of the SV will then be interchromosomal). 

<<<<<<< HEAD
### Example 7 - Chromosome Gain/Loss
This section details parameters for simulating chromosome arm gain/loss or whole chromosome aneuploidy.

#### Arm Gain/Loss (`arm_gain_loss: True`)
To enable the duplication or deletion of entire chromosome arms, set the `arm_gain_loss` parameter to `True`.

##### Centromere File (arms)
- **Purpose:** A BED file containing the centromere positions for each chromosome of your reference genome. This file is required when arm_gain_loss is True.
- **Obtaining the file:** Use the command `faSize -veryDetailed -tab /{path}/{to}/ref.fa > /{path}/{to}/centromeres.bed`. 
Refer to [this link](https://open.bioqueue.org/home/knowledge/showKnowledge/sig/ucsc-fasize) for faSize installation and usage instructions.
- **File Format:** The first four columns of the BED file must be:
  - Chromosome name 
  - Chromosome length 
  - Beginning of the centromere (start coordinate)
  - End of the centromere (end coordinate)
- **Scope:** The file does not need to include all reference chromosomes; only those for which arm gain/loss is intended.

**arm_percent parameter:** specifies a range (e.g., `[60, 80]`) 
to determine the percentage of the chromosome arm to be duplicated or deleted, starting from the arm's extremity.

#### Aneuploidy (aneuploidy: True)
**aneuploid_chrom parameter:** You may optionally provide a list of specific chromosome names (e.g., `['chr1', 'chr22']`) 
on which aneuploidy is permitted. If this parameter is not provided, aneuploidy can occur on any chromosome in the reference.

#### General Considerations
- **Compatible SV Types:** Only DEL (Deletion) and DUP (Duplication) are compatible with arm_gain_loss and aneuploidy flags.
- **length_ranges:** When simulating aneuploidy, length_ranges should either not be provided or be set to `[[null, null]]`.
- **Multiple Aneuploid DUPs:** Multiple aneuploid duplications can target the same chromosomes to increase chromosome copy numbers arbitrarily. In such cases, overlap constraints will be disregarded.
- **Heterozygous Nature:** Chromosome gain/loss and aneuploidy events are defined as heterozygous, affecting only one of the existing chromosome copies.
- **New Chromosome Copies (DUP Aneuploidy):** For a DUP with `aneuploidy: True`, new chromosome copies will be created and named chrom_copy_num (where num is the copy number).
  - If n_copies is not provided or set to 1, a case of trisomy (one additional chromosome copy) will be simulated.
  - As shown in the example, `n_copies: 3` allows for the creation of three additional chromosome copies.

```yaml
reference: "{path}/{to}/ref.fa"
arms: ["/{path_to}/{arm_regions}.bed"] # Required for arm_gain_loss, but not for aneuploidy
variant_sets:
    - type: "DUP" 
      number: 3
      aneuploidy: True
      aneuploid_chrom: ['chr1', 'chr22']
      n_copies: 3 # Simulates 3 additional copies for selected chromosomes
    - type: "DEL" 
      number: 5
      arm_gain_loss: True
      arm_percent: [60, 80] # Deletes 60-80% of a chromosome arm from its extremity
```
=======
### Example 6 - Placing Interchromosomal SVs
InsilicoSV allows you to simulate interchromosomal SVs by using the `interchromosomal` flag. 
This means the SV will involve changes across different chromosomes.

To define an interchromosomal SV, set `interchromosomal: True` within the variant set definition, 
as shown in the example below:
```yaml
reference: "{path}/{to}/ref.fa"
variant_sets:
    - type: "nrTRA"  
      interchromosomal: True
      number: 5
      length_ranges:
        - [500, 1000]
        - [null, null]
    - type: "A__ -> A_AB_A"
      number: 1
      interchromosomal: True
      length_ranges:
         - [500, 1000]
         - [null, null]
         - [null, null] 
         - [500, 1000]
```
Key Considerations for Interchromosomal Dispersions
- Unbounded Lengths: When defining interchromosomal dispersions, their lengths must be unbounded (specified as [null, null]).  
- Multiple Dispersions: If a custom SV with multiple dispersions is flagged as interchromosomal, each dispersion will involve a change to a different chromosome.
- Example Scenario: In the second example provided above, where the type is "A__ -> A_AB_A", a possible placement for this interchromosomal SV could be:
  - The source of A is on chr1.
  - The AB segment is placed on chr3.
  - The second copy of A is placed on chr2.
  
  Because all dispersions are interchromosomal, the last copy of A cannot be placed back on chr3. 
  However, it could be placed in a different region of chr1.
>>>>>>> 531dff4f
<|MERGE_RESOLUTION|>--- conflicted
+++ resolved
@@ -247,7 +247,41 @@
 If an anchor constrains a dispersion, the dispersion will be intrachromosomal even if the SV is set as interchromosomal 
 (In this case, other unconstrained dispersions of the SV will then be interchromosomal). 
 
-<<<<<<< HEAD
+### Example 6 - Placing Interchromosomal SVs
+InsilicoSV allows you to simulate interchromosomal SVs by using the `interchromosomal` flag. 
+This means the SV will involve changes across different chromosomes.
+
+To define an interchromosomal SV, set `interchromosomal: True` within the variant set definition, 
+as shown in the example below:
+```yaml
+reference: "{path}/{to}/ref.fa"
+variant_sets:
+    - type: "nrTRA"  
+      interchromosomal: True
+      number: 5
+      length_ranges:
+        - [500, 1000]
+        - [null, null]
+    - type: "A__ -> A_AB_A"
+      number: 1
+      interchromosomal: True
+      length_ranges:
+         - [500, 1000]
+         - [null, null]
+         - [null, null] 
+         - [500, 1000]
+```
+Key Considerations for Interchromosomal Dispersions
+- Unbounded Lengths: When defining interchromosomal dispersions, their lengths must be unbounded (specified as [null, null]).  
+- Multiple Dispersions: If a custom SV with multiple dispersions is flagged as interchromosomal, each dispersion will involve a change to a different chromosome.
+- Example Scenario: In the second example provided above, where the type is "A__ -> A_AB_A", a possible placement for this interchromosomal SV could be:
+  - The source of A is on chr1.
+  - The AB segment is placed on chr3.
+  - The second copy of A is placed on chr2.
+  
+  Because all dispersions are interchromosomal, the last copy of A cannot be placed back on chr3. 
+  However, it could be placed in a different region of chr1.
+- 
 ### Example 7 - Chromosome Gain/Loss
 This section details parameters for simulating chromosome arm gain/loss or whole chromosome aneuploidy.
 
@@ -294,40 +328,4 @@
       number: 5
       arm_gain_loss: True
       arm_percent: [60, 80] # Deletes 60-80% of a chromosome arm from its extremity
-```
-=======
-### Example 6 - Placing Interchromosomal SVs
-InsilicoSV allows you to simulate interchromosomal SVs by using the `interchromosomal` flag. 
-This means the SV will involve changes across different chromosomes.
-
-To define an interchromosomal SV, set `interchromosomal: True` within the variant set definition, 
-as shown in the example below:
-```yaml
-reference: "{path}/{to}/ref.fa"
-variant_sets:
-    - type: "nrTRA"  
-      interchromosomal: True
-      number: 5
-      length_ranges:
-        - [500, 1000]
-        - [null, null]
-    - type: "A__ -> A_AB_A"
-      number: 1
-      interchromosomal: True
-      length_ranges:
-         - [500, 1000]
-         - [null, null]
-         - [null, null] 
-         - [500, 1000]
-```
-Key Considerations for Interchromosomal Dispersions
-- Unbounded Lengths: When defining interchromosomal dispersions, their lengths must be unbounded (specified as [null, null]).  
-- Multiple Dispersions: If a custom SV with multiple dispersions is flagged as interchromosomal, each dispersion will involve a change to a different chromosome.
-- Example Scenario: In the second example provided above, where the type is "A__ -> A_AB_A", a possible placement for this interchromosomal SV could be:
-  - The source of A is on chr1.
-  - The AB segment is placed on chr3.
-  - The second copy of A is placed on chr2.
-  
-  Because all dispersions are interchromosomal, the last copy of A cannot be placed back on chr3. 
-  However, it could be placed in a different region of chr1.
->>>>>>> 531dff4f
+```