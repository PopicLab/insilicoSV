--- conflicted
+++ resolved
@@ -56,18 +56,15 @@
 *overlap_regions* global setting, and *overlap_region_type* for the existing repeat regions must
 be specified in the variant set. The BED file columns must contain in order the chromosome, the start position, the end position, the region type, and the motif of the repeat.
 
-<<<<<<< HEAD
 SNPs and INDELs can be allowed to be overlapped by other SVs with the parameter:
 9. *enable_overlap_sv [optional]*: bool - whether the SVs of this variant set can be overlapped by other SVs (default: False). Setting it to True
 for SVs other than SNPs and INDELs will raise an error.
 
-=======
 For specifying arm gain/loss or aneuploidy, the following parameters are available:
-9. *arm_gain_loss=False [optional]*: bool - set to `True` for the SV to duplicate or delete an entire chromosome arm.
-10. *arm_percent=[100, 100] [optional]*: [int, int] - a range [min_percent, max_percent] from which to determine the percentage of the chromosome arm to duplicate or delete. The operation starts from the extremity of the arm. 
-11. *aneuploidy=False [optional]*: bool - set to True for the SV to duplicate or delete a whole chromosome copy.
-12. *aneuploidy_chrom=None [optional]*: List[str] - A list of chromosome names (e.g., ['chr21', 'chrX']) on which aneuploidy is permitted to occur. If None, aneuploidy can occur on any chromosome.
->>>>>>> 6debb8d9
+10. *arm_gain_loss=False [optional]*: bool - set to `True` for the SV to duplicate or delete an entire chromosome arm.
+11. *arm_percent=[100, 100] [optional]*: [int, int] - a range [min_percent, max_percent] from which to determine the percentage of the chromosome arm to duplicate or delete. The operation starts from the extremity of the arm. 
+12. *aneuploidy=False [optional]*: bool - set to True for the SV to duplicate or delete a whole chromosome copy.
+13. *aneuploidy_chrom=None [optional]*: List[str] - A list of chromosome names (e.g., ['chr21', 'chrX']) on which aneuploidy is permitted to occur. If None, aneuploidy can occur on any chromosome.
 
 The following parameters can be set on the top level of the config file and provide higher-order controls over SV placement:
 1. *reference*: str - path to input reference used as template for simulation.
@@ -76,17 +73,12 @@
 4. *max_tries: 100 [optional]*: int - number of tries to find a valid position to simulate each SV.
 5. *max_random_breakend_tries: 100 [optional]*: int - number of tries to find a breakend by taking a random position in the genome before checking available regions.
 6. *homozygous_only: False [optional]*: bool - if set to True, make all simulated variants homozygous
-<<<<<<< HEAD
 7. *heterozygous_only: False [optional]*: bool - if set to True, make all simulated variants heterozygous
 8. *filter_small_chr [optional]*: int - filter out chromosomes of length less than the given integer (if no value is provided then no filtering will occur).
 9. *th_proportion_N: 0.05 [optional]*: The proportion of N and n base pairs an SV is allowed to cover.
-=======
-7. *filter_small_chr [optional]*: int - filter out chromosomes of length less than the given integer (if no value is provided then no filtering will occur).
-8. *th_proportion_N: 0.05 [optional]*: The proportion of N and n base pairs an SV is allowed to cover.
-9. *enable_hap_overlap=False [optional]*: Enable heterozygous SVs to overlap across homologous chromosomes.
-10. *arms [optional]*: str - A path to a file specifying the centromere positions for the chromosomes. Refer to the  [use_cases](use_cases.md#example-7---chromosome-gainloss)
+10. *enable_hap_overlap=False [optional]*: Enable heterozygous SVs to overlap across homologous chromosomes.
+11. *arms [optional]*: str - A path to a file specifying the centromere positions for the chromosomes. Refer to the  [use_cases](use_cases.md#example-7---chromosome-gainloss)
 for a detailed description of the required file format.
->>>>>>> 6debb8d9
 
 Examples of the full set of simulation options available through various config inputs can be found in the [use cases](use_cases) page.
 
