--- conflicted
+++ resolved
@@ -44,31 +44,23 @@
 
 For tandem repeat variants, the following parameters is needed:
 
-8. *repeat_count_change_range*: the range from which to sample the number of repeats added (trEXP) or removed (trEXP).
+9. *repeat_count_change_range*: the range from which to sample the number of repeats added (trEXP) or removed (trEXP).
 
 For trEXP and trCON variants, a BED file of existing repeats must be specified in the 
 *overlap_regions* global setting, and *overlap_region_type* for the existing repeat regions must
 be specified in the variant set. The BED file columns must contain in order the chromosome, the start position, the end position, the region type, and the motif of the repeat.
 
-<<<<<<< HEAD
-SNPs and INDELs can be allowed to be overlapped by other SVs with the parameter:
-9. *enable_overlap_sv [optional]*: bool - whether the SVs of this variant set can be overlapped by other SVs (default: False). Setting it to True
-for SVs other than SNPs and INDELs will raise an error.
-
-For specifying arm gain/loss or aneuploidy, the following parameters are available:
-=======
 SNPs and INDELs can be placed within SVs using the parameter:
 
-9. *allow_sv_overlap [optional]*: bool - set to `True` to allow this variant set to be overlapped by SVs (default: False). Setting it to True
+10. *allow_sv_overlap [optional]*: bool - set to `True` to allow this variant set to be overlapped by SVs (default: False). Setting it to True
 for variants other than SNPs and INDELs will raise an error.
 
 For specifying arm gain/loss or aneuploidy, the following parameters are available:
 
->>>>>>> 88ec6c1f
-10. *arm_gain_loss=False [optional]*: bool - set to `True` for the SV to duplicate or delete an entire chromosome arm.
-11. *arm_percent=[100, 100] [optional]*: [int, int] - a range [min_percent, max_percent] from which to determine the percentage of the chromosome arm to duplicate or delete. The operation starts from the extremity of the arm. 
-12. *aneuploidy=False [optional]*: bool - set to True for the SV to duplicate or delete a whole chromosome copy.
-13. *aneuploidy_chrom=None [optional]*: List[str] - A list of chromosome names (e.g., ['chr21', 'chrX']) on which aneuploidy is permitted to occur. If None, aneuploidy can occur on any chromosome.
+11. *arm_gain_loss=False [optional]*: bool - set to `True` for the SV to duplicate or delete an entire chromosome arm.
+12. *arm_percent=[100, 100] [optional]*: [int, int] - a range [min_percent, max_percent] from which to determine the percentage of the chromosome arm to duplicate or delete. The operation starts from the extremity of the arm. 
+13. *aneuploidy=False [optional]*: bool - set to True for the SV to duplicate or delete a whole chromosome copy.
+14. *aneuploidy_chrom=None [optional]*: List[str] - A list of chromosome names (e.g., ['chr21', 'chrX']) on which aneuploidy is permitted to occur. If None, aneuploidy can occur on any chromosome.
 
 The following parameters can be set on the top level of the config file and provide higher-order controls over SV placement:
 1. *reference*: str - path to input reference used as template for simulation.
@@ -80,11 +72,7 @@
 7. *heterozygous_only: False [optional]*: bool - if set to True, make all simulated variants heterozygous
 8. *filter_small_chr [optional]*: int - filter out chromosomes of length less than the given integer (if no value is provided then no filtering will occur).
 9. *th_proportion_N: 0.05 [optional]*: The proportion of N and n base pairs an SV is allowed to cover.
-<<<<<<< HEAD
-10. *enable_hap_overlap=False [optional]*: Enable heterozygous SVs to overlap across homologous chromosomes.
-=======
 10. *allow_hap_overlap=False [optional]*: Allow heterozygous SVs to overlap across homologous chromosomes.
->>>>>>> 88ec6c1f
 11. *arms [optional]*: str - A path to a file specifying the centromere positions for the chromosomes. Refer to the  [use_cases](use_cases.md#example-7---chromosome-gainloss)
 for a detailed description of the required file format.
 
