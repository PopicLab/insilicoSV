--- conflicted
+++ resolved
@@ -59,16 +59,6 @@
 
 The following parameters can be set on the top level of the config file and provide higher-order controls over SV placement:
 1. *reference*: str - path to input reference used as template for simulation.
-<<<<<<< HEAD
-2. *max_tries=100 [optional]*: int - number of tries to find a valid position to simulate each SV.
-3. *max_random_breakend_tries=100 [optional]*: int - number of tries to find a breakend by taking a random position in the genome before checking available regions.
-3. *homozygous_only=False [optional]*: bool - if set to True, make all simulated variants homozygous
-4. *blacklist_regions*: list[str] - list of paths to BED or VCF files containing intervals to be ignored during SV placement (see [example config](use_cases#example-4---marking-banned-intervals-of-the-genome)).
-5. *overlap_regions*: list[str] - list of paths to BED files containing genome elements to be used for overlapping SV placement (see [example config](use_cases#example-5---placing-svs-at-known-repetitive-element-intervals)).
-6. *filter_small_chr [optional]*: int - filter out chromosomes of length less than the given integer (if no value is provided then no filtering will occur).
-7. *th_proportion_N=0.05 [optional]*: The proportion of N and n base pairs an SV is allowed to cover.
-8. *enable_hap_overlap=False [optional]*: Enable heterozygous SVs to overlap across homologous chromosomes.
-=======
 2. *blacklist_regions*: list[str] - list of paths to BED or VCF files containing intervals to be ignored during SV placement (see [example config](use_cases#example-4---marking-banned-intervals-of-the-genome)).
 3. *overlap_regions*: list[str] - list of paths to BED files containing genome elements to be used for overlapping SV placement (see [example config](use_cases#example-5---placing-svs-at-known-repetitive-element-intervals)).
 4. *max_tries: 100 [optional]*: int - number of tries to find a valid position to simulate each SV.
@@ -76,7 +66,7 @@
 6. *homozygous_only: False [optional]*: bool - if set to True, make all simulated variants homozygous
 7. *filter_small_chr [optional]*: int - filter out chromosomes of length less than the given integer (if no value is provided then no filtering will occur).
 8. *th_proportion_N: 0.05 [optional]*: The proportion of N and n base pairs an SV is allowed to cover.
->>>>>>> f6bb3069
+9. *enable_hap_overlap=False [optional]*: Enable heterozygous SVs to overlap across homologous chromosomes.
 
 Examples of the full set of simulation options available through various config inputs can be found in the [use cases](use_cases) page.
 
