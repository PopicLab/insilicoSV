--- conflicted
+++ resolved
@@ -64,10 +64,7 @@
         if b not in 'TCGA':
             return b
         return random.choice([allele for allele in 'TCGA' if allele != b])
-<<<<<<< HEAD
-=======
-
->>>>>>> 88ec6c1f
+
     return ''.join([b if random.random() > p else mutate_base(b) for b in seq.upper()])
 
 
@@ -327,19 +324,11 @@
             for hap, other_chrom_itree in other_chrom_itree_list.items():
                 self.chrom2itree[chrom][hap].update(other_chrom_itree)
 
-<<<<<<< HEAD
-    def add_region(self, region, sv=None, enable_hap_overlap=None):
-        aux_region = deepcopy(region)
-        if sv:
-            aux_region = aux_region.replace(sv=sv)
-        self.add_region_set(RegionSet([aux_region], enable_hap_overlap=enable_hap_overlap))
-=======
     def add_region(self, region, sv=None, allow_hap_overlap=None):
         aux_region = deepcopy(region)
         if sv:
             aux_region = aux_region.replace(sv=sv)
         self.add_region_set(RegionSet([aux_region], allow_hap_overlap=allow_hap_overlap))
->>>>>>> 88ec6c1f
 
     def chop(self, sv_region, genotype):
         # Remove the parts of intervals overlapping sv_region.
@@ -359,13 +348,9 @@
                 return new_region
 
             # Pad to fully remove insertion target
-<<<<<<< HEAD
-            chrom_itree.chop(sv_region.start-0.1, sv_region.end+0.1, datafunc=adjust_region)
-=======
             chrom_itree.chop(sv_region.start - 0.1, sv_region.end + 0.1, datafunc=adjust_region)
 
 
->>>>>>> 88ec6c1f
 # end class RegionSet
 
 def percent_N(seq):
