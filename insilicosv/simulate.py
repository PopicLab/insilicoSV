#!/usr/bin/env python3

"""insilicoSV: simulator of structural variants.
"""

import argparse
import functools
import logging
import os
import os.path
import random
import shutil
import time
from typing_extensions import Any
import numpy as np
from intervaltree import Interval, IntervalTree
from pysam import FastaFile
import yaml
import copy
from collections import defaultdict
from math import floor

from insilicosv import utils, __version__
from insilicosv.utils import (
    Locus, Region, RegionSet, OverlapMode, chk,
    has_duplicates, if_not_none, pairwise)
from insilicosv.sv_defs import SV, Breakend, Transform, TransformType, Operation, BreakendRegion
from insilicosv.variant_set import make_variant_set_from_config
from insilicosv.output import OutputWriter

logger = logging.getLogger(__name__)
logging.basicConfig(level=logging.INFO,
                    format='%(asctime)s %(levelname)s %(message)s')

DEFAULT_PERCENT_N = 0.05
DEFAULT_MAX_TRIES = 100
MIN_INTERSV_DIST = 1
FILTER_SMALL_CHR = 0


class SVSimulator:
    """
    Simulates SVs from a given config.
    """

    config: dict[str, Any]
    svs: list[SV]
    # Dictionary which keys are variant set idx that have overlap constrained and containing a list of ROIs
    rois_overlap: dict[list[Region]]
    # Region set defined by the reference updated to keep track of the available regions.
    reference_regions: RegionSet
    # Region Set defined by the reference regions to keep track of available regions for overlap SVs
    reference_sv_overlap_regions: RegionSet
    blacklist_regions: RegionSet
    reference: FastaFile
    chrom_lengths: dict[str, int]
    output_path: str
    verbose: bool

    def __init__(self, config_path):
        try:
            with open(config_path) as config_yaml:
                self.config = yaml.safe_load(config_yaml)
        except Exception as exception:
            chk(False, f'Error reading config file {config_path}: {exception}')

        self.pre_check_config()

        self.verbose = self.config.get('verbose', False)
        if self.verbose:
            loggers = [logging.getLogger(name) for name in logging.root.manager.loggerDict]
            for a_logger in loggers:
                a_logger.setLevel(logging.DEBUG)
        if 'random_seed' in self.config:
            random_seed = self.config['random_seed']
            chk(isinstance(random_seed, (type(None), int, float, str)), 'invalid random_seed')
            if random_seed == 'time':
                random_seed = time.time_ns() % 1000000000
            logger.info(f'random seed: {random_seed}')
            random.seed(random_seed)
            np.random.seed(random_seed)
        # Variables used to prefilter ROIs according to the constraints of each category of SV
        self.overlap_ranges = {}
        self.overlap_kinds = {}
        self.overlap_modes = {}
        self.num_svs = {}
        self.rois_overlap = {}
        self.output_path = os.path.dirname(config_path)
        self.allow_hap_overlap = self.config.get('allow_hap_overlap', False)

        # Tree to keep track of the overlap SV regions with the operation performed to give to the OutputWriter
        self.has_overlap_sv = False
        self.overlap_sv_regions = RegionSet()

        self.reference = FastaFile(self.config['reference'])
        self.chrom_lengths = {chrom: chrom_length
                              for chrom, chrom_length in zip(self.reference.references,
                                                             self.reference.lengths)}

    def pre_check_config(self):
        config = self.config

        chk(isinstance(config, dict), 'Config must be a dict')

        for k in config:
            chk(k in ('reference', 'max_tries', 'max_random_breakend_tries', 'homozygous_only', 'heterozygous_only',
                      'min_intersv_dist',
                      'random_seed', 'output_no_haps', 'output_adjacencies', 'output_paf', 'output_svops_bed',
                      'th_proportion_N',
                      'output_paf_intersv', 'verbose', 'variant_sets', 'overlap_regions', 'blacklist_regions',
                      'filter_small_chr', 'allow_hap_overlap'),
                f'invalid top-level config: {k}', error_type='syntax')

        chk(utils.is_readable_file(config['reference']), f'reference must be a readable file')
        chk(isinstance(config.get('variant_sets'), list), 'variant_sets must specify a list')

        if 'overlap_regions' in config:
            config['overlap_regions'] = utils.as_list(config['overlap_regions'])
            chk(isinstance(config['overlap_regions'], list),
                'overlap_regions must be a list')
            chk(all(utils.is_readable_file(overlap_spec) for overlap_spec in config['overlap_regions']),
                'Each item in overlap_regions must be a readable file')
        else:
            for variant_set in config['variant_sets']:
                chk(isinstance(variant_set, dict), f'variant set must be a dict: {variant_set}')
                for key in variant_set.keys():
                    chk(not key.startswith('overlap_') or key == 'overlap_sv' or
                        variant_set.get('overlap_mode', None) in ['terminal', 'whole-chromosome'],
                        f'Using {key} in {variant_set} requires specifying overlap_regions in global config')

    def load_rois(self):
        self.reference_regions = RegionSet.from_fasta(self.config['reference'],
                                                      self.config.get('filter_small_chr', FILTER_SMALL_CHR),
                                                      region_kind='_reference_',
                                                      allow_hap_overlap=self.allow_hap_overlap)
        if self.has_overlap_sv:
            self.reference_sv_overlap_regions = copy.deepcopy(self.reference_regions)
        # Get the ROIs for overlap constraints
        if any(mode is not None for mode in self.overlap_modes.values()):
            rois_overlap = RegionSet.from_beds(utils.as_list(self.config.get('overlap_regions', [])),
                                               to_region_set=False)
            min_bounds = [min_bound for min_bound, _ in self.overlap_ranges.values()]
            global_min_bound = 0
            logger.info(
                f'Filtering out ROIs not satisfying the overlap constraints from initial {len(rois_overlap)} ROIs')
            if None not in min_bounds:
                global_min_bound = min(min_bounds)
                rois_overlap = sorted(rois_overlap, key=lambda x: x.length(), reverse=True)
            # Get the reference regions
            n_removed_rois = 0
            for roi_index, roi in enumerate(rois_overlap):
                # Check if the roi is under the global minimum, in which case no following ROI would satisfy the constraints.
                if roi.length() < global_min_bound:
                    n_removed_rois += len(rois_overlap) - roi_index
                    break
                if not roi.chrom in self.reference_regions.chrom2itree:
                    n_removed_rois += 1
                    continue
                added_roi = False
                for sv_idx, sv_category in enumerate(self.overlap_ranges):
                    if self.overlap_modes[sv_idx] in [None, OverlapMode.TERMINAL, OverlapMode.CHROM]: continue
                    if roi.length() < if_not_none(self.overlap_ranges[sv_category][0], 0): continue
                    if (self.overlap_modes[sv_category] in [OverlapMode.CONTAINING, OverlapMode.EXACT] and
                            roi.length() > if_not_none(self.overlap_ranges[sv_category][1], roi.length() + 1)):
                        continue
                    if not roi.kind in self.overlap_kinds[sv_category] and not 'all' in self.overlap_kinds[sv_category]:
                        found = False
                        for kind in self.overlap_kinds[sv_category]:
                            if kind in roi.kind:
                                found = True
                                break
                        if not found: continue
                    added_roi = True
                    self.rois_overlap[sv_category].append(roi)
                if not added_roi: n_removed_rois += 1

            for sv_idx, sv_category in enumerate(self.overlap_ranges):
                if self.overlap_modes[sv_idx] not in [OverlapMode.TERMINAL, OverlapMode.CHROM]: continue
                for chrom, chrom_length in self.chrom_lengths.items():
                    self.rois_overlap[sv_category].append(Region(chrom=chrom, start=0, end=chrom_length, kind='chr',
                                                                 orig_start=0, orig_end=chrom_length))

            for sv_category in self.rois_overlap:
                # Check if there is enough ROIs to fit all the SVs of one category independently
                error_message_num_rois = ("Only {} ROIs satisfying the constraints "
                                          "(overlap mode: {}, type of ROIs: {}, overlap range: {}) of the variant_set {} containing {} SVs").format(
                    len(self.rois_overlap[sv_category]), self.overlap_modes[sv_category],
                    self.overlap_kinds[sv_category],
                    self.overlap_ranges[sv_category], sv_category, self.num_svs[sv_category])

                hap_overlap_mult = 2 if self.allow_hap_overlap else 1
                if self.overlap_modes[sv_category] in [OverlapMode.CONTAINING, OverlapMode.EXACT]:
                    # We have one containing and exact overlap per ROI and haplotype
                    chk(self.num_svs[sv_category] <= hap_overlap_mult * len(self.rois_overlap[sv_category]),
                        error_message_num_rois)
                elif self.overlap_modes[sv_category] == OverlapMode.PARTIAL:
                    # We can have up tow partial SVs per ROI and per haplotype.
                    chk(self.num_svs[sv_category] <= hap_overlap_mult * 2 * len(self.rois_overlap[sv_category]),
                        error_message_num_rois)
                elif self.overlap_modes[sv_category] == OverlapMode.CHROM:
                    # We have one CHROM overlap per chromosome and haplotype
                    chk(self.num_svs[sv_category] <= hap_overlap_mult * len(self.rois_overlap[sv_category]),
                        error_message_num_rois)
                elif self.overlap_modes[sv_category] == OverlapMode.TERMINAL:
                    # We have two TERMINAL overlaps per chromosome and haplotype
                    chk(self.num_svs[sv_category] <= 2 * hap_overlap_mult * len(self.rois_overlap[sv_category]),
                        error_message_num_rois)
                # Shuffle the ROIs so the selection is not biased on their positions in the input bed file
                random.shuffle(self.rois_overlap[sv_category])
            logger.info(f'{n_removed_rois} ROIs filtered')
        self.blacklist_regions = RegionSet()
        for blacklist_region_file in utils.as_list(self.config.get('blacklist_regions', [])):
            logger.info(f'Processing blacklist region file {blacklist_region_file}')
            if blacklist_region_file.lower().endswith('.bed'):
                self.blacklist_regions.add_region_set(RegionSet.from_beds([blacklist_region_file], to_region_set=True))
            elif blacklist_region_file.lower().endswith('.vcf'):
                self.blacklist_regions.add_region_set(RegionSet.from_vcf(blacklist_region_file))
            else:
                chk(f'Cannot import blacklist regions from {blacklist_region_file}: '
                    f'unsupported file type, please provide a .bed or .vcf file', error_type='type')
            logger.info(f'Blacklist region file {blacklist_region_file} processed.')

    def run(self):
        self.construct_svs()
        self.load_rois()
        self.place_svs()
        self.output_results()

    def construct_svs(self):
        self.svs = []
        logger.info('Constructing SVs from {} categories'.format(len(self.config['variant_sets'])))
        for vset_num, variant_set_config in enumerate(self.config['variant_sets']):
            variant_set_config['VSET'] = vset_num
            vset_svs, ranges, kinds, mode, header = make_variant_set_from_config(variant_set_config, self.config)
            for sv in vset_svs:
                sv.info['VSET'] = vset_num
            self.overlap_ranges[vset_num] = ranges
            self.overlap_kinds[vset_num] = kinds
            self.overlap_modes[vset_num] = mode
            self.svs.extend(vset_svs)

            if vset_svs[0].allow_sv_overlap:
                self.has_overlap_sv = True

            self.num_svs[vset_num] = len(vset_svs)
        logger.info(f'Constructed {len(self.svs)} SVs')
        self.rois_overlap = {vset_num: [] for vset_num in range(len(self.config['variant_sets']))}
        assert not has_duplicates(sv.sv_id for sv in self.svs)

    def update_available_reference(self, sv):
        for region in sv.get_regions():
            region_padded = region.padded(self.config.get('min_intersv_dist', MIN_INTERSV_DIST))
            self.reference_regions.chop(region_padded, sv.genotype)

            if sv.overlap_mode == OverlapMode.CHROM and sv.info['OP_TYPE'] == 'DUP':
                orig_op = sv.operations[0]
                operations = []
                for copy_num in range(orig_op.transform.n_copies):
                    # For the writing of the output, we create an operation per copy to create new chromosome copies
                    transform = Transform(
                        transform_type=TransformType.IDENTITY,
                        is_in_place=False,
                        divergence_prob=orig_op.transform.divergence_prob,
                        n_copies=1
                    )
                    operations.append(
                        Operation(transform=transform,
                                  op_info=orig_op.op_info,
                                  source_breakend_region=BreakendRegion(start_breakend=Breakend(0),
                                                                        end_breakend=Breakend(1)),
                                  target_insertion_breakend=Breakend(2),
<<<<<<< HEAD
                                  placement={Breakend(0): Locus(chrom=region.chrom, pos=region.start),
                                             Breakend(1): Locus(chrom=region.chrom, pos=region.end),
                                             Breakend(2): Locus(
                                                 chrom=region.chrom + f'_copy_{self.chrom_copies[region.chrom] + copy_num}',
                                                 pos=region.start)}
=======
                                  placement=[Locus(chrom=region.chrom, pos=region.start),
                                             Locus(chrom=region.chrom, pos=region.end),
                                             Locus(
                                                 chrom=region.chrom + f'_copy_{copy_num}',
                                                 pos=region.start)]
>>>>>>> 6a40fe99
                                  )
                    )
                sv.operations = operations

    def update_overlap_svs(self, sv):
        for region in sv.get_regions():
            self.overlap_sv_regions.add_region(region, sv=sv, allow_hap_overlap=self.allow_hap_overlap)
            self.reference_sv_overlap_regions.chop(region, sv.genotype)

    def place_svs(self):
        # Currently, we place SVs one at a time.
        self.determine_sv_placement_order()
        t_start_placing = time.time()
        logger.info(f'Placing {len(self.svs)} svs')
        t_last_status = time.time()
        # Starting ROI index for the categories with containing or exact overlaps.
        roi_indexes = [0 for _ in self.rois_overlap]
        for sv_num, sv in enumerate(self.svs):
            t_start_placing_sv = time.time()
            logger.debug(f'Placing {sv_num=} {sv=}')
            svset = sv.info['VSET']
            roi_indexes[svset] = self.place_sv(sv, roi_indexes[svset])
            logger.debug(f'Placed {sv_num=} {sv=} in {time.time() - t_start_placing_sv}s')
            assert sv.is_placed()

            if not sv.allow_sv_overlap:
                self.update_available_reference(sv)
            else:
                self.update_overlap_svs(sv)

            if time.time() - t_last_status > 10:
                logger.info(f'Placed {sv_num} of {len(self.svs)} SVs in {time.time() - t_start_placing:.1f}s')
                t_last_status = time.time()
        logger.info(f'Placed {len(self.svs)} svs in {time.time() - t_start_placing:.1f}s.')

    def determine_sv_placement_order(self) -> None:
        # place most constrained SVs first
        logger.info(f'Deciding placement order for {len(self.svs)} SVs')
        types_order = ['SV OVERLAP', 'FIXED', OverlapMode.CHROM, OverlapMode.TERMINAL, OverlapMode.EXACT,
                       OverlapMode.PARTIAL, OverlapMode.CONTAINING, OverlapMode.CONTAINED, None]
        for sv in self.svs:
            if sv.allow_sv_overlap:
                sv.priority = 0
            elif sv.fixed_placement:
                sv.priority = 1
            else:
                distance = sum([dist for dist in sv.breakend_interval_lengths if dist is not None]) + 2
                sv.priority = (types_order.index(sv.overlap_mode)) + 1 / distance
        self.svs.sort(key=lambda sv: sv.priority)

    def is_placement_valid(self, sv, placement):
        """Returns False if proposed placement of `sv` would run off chromosome or
        touch blacklisted regions."""
        # The placement does not set all breakend positions
        if not len(placement) == len(sv.breakend_interval_lengths) + 1: return False
        chk(all([locus.pos <= self.chrom_lengths[locus.chrom] for locus in placement.values()]),
            'Please make sure that the imported'
            ' SV positions are within the chromosome length,'
            f' provided {sv}', error_type='value')
        for breakend1, breakend2 in pairwise(sv.breakends):
            # Ensure the positions are ordered in a same chromosome
            if not (placement[breakend1].chrom != placement[breakend2].chrom or
                    placement[breakend1].pos <= placement[breakend2].pos): return False
            # Ensure the distances between breakends are satisfied
            if not (sv.breakend_interval_lengths[breakend1] is None or
                    (placement[breakend2].chrom == placement[breakend1].chrom and
                     placement[breakend2].pos - placement[breakend1].pos
                     == sv.breakend_interval_lengths[breakend1])): return False
            # Ensure the minimum distance between breakends is satisfied
            if not (sv.breakend_interval_min_lengths[breakend1] is None or
                    (placement[breakend2].chrom == placement[breakend1].chrom and
                     placement[breakend2].pos - placement[breakend1].pos
                     >= sv.breakend_interval_min_lengths[breakend1])): return False
        for op_region in sv.get_regions(placement):
            # Ensure the regions covered by the SV do not contain a proportion of Ns above th_proportion_N
            # To ensure that am insertion target is not in between two Ns, the region is padded
            min_bound = max(0, op_region.start - 1)
            max_bound = min(self.chrom_lengths[op_region.chrom], op_region.end + 1)
            if utils.percent_N(self.reference.fetch(reference=op_region.chrom,
                                                    start=min_bound,
                                                    end=max_bound)) > self.config.get('th_proportion_N',
                                                                                      DEFAULT_PERCENT_N):
                return False
        return True

    # end: def is_placement_valid(...)

    @functools.cache
    def get_relevant_blacklist_regions(self, blacklist_filter):
        return (RegionSet() if blacklist_filter is None else
                self.blacklist_regions.filtered(region_filter=blacklist_filter))

    def get_breakend(self, hap_id, reference_regions, containing_region=None, avoid_chrom=None, blacklist_regions=None,
                     roi_length=0, total_length=0, sv_regions=None):
        max_random_tries = self.config.get("max_random_breakend_tries", DEFAULT_MAX_TRIES)
        num_tries = 0
        breakend = None
        ref_roi = None
        chromosomes = [chrom for chrom in self.reference_regions.chrom2itree if not avoid_chrom or chrom not in avoid_chrom]
        while (breakend is None or ref_roi is None) and num_tries < max_random_tries:
            breakend, ref_roi = self.get_random_breakend(reference_regions, containing_region=containing_region,
                                                         chromosomes=chromosomes,
                                                         blacklist_regions=blacklist_regions, roi_length=roi_length,
                                                         total_length=total_length, hap_id=hap_id, sv_regions=sv_regions)
            num_tries += 1

        if breakend is None:
            # The breakend failed to be assigned by random sampling, look for a region fitting the SV actually available.
            return self.get_breakend_from_regions(reference_regions, containing_region=containing_region,
                                                  avoid_chrom=avoid_chrom,
                                                  blacklist_regions=blacklist_regions, roi_length=roi_length,
                                                  total_length=total_length,
                                                  hap_id=hap_id,
                                                  sv_regions=sv_regions)
        return breakend, ref_roi

    def get_random_breakend(self, reference_regions, containing_region=None, chromosomes=None, blacklist_regions=None,
                            roi_length=0, total_length=0, hap_id=0, sv_regions=None):
        if containing_region is None:
            chromosomes = [chrom for chrom in chromosomes if self.chrom_lengths[chrom] - total_length >= 0]
            bounds = {chrom: (0, self.chrom_lengths[chrom] - total_length) for chrom in chromosomes}
            if len(chromosomes) == 0: return None, None
            chrom = chromosomes[random.randint(0, len(chromosomes)-1)]
        else:
            chrom = containing_region.chrom
            bounds = {chrom: (containing_region.start, containing_region.end)}

        breakend = random.randint(bounds[chrom][0], bounds[chrom][1])
        if sv_regions:
            overlaps = sv_regions.chrom2itree[chrom][0].overlap(breakend-0.1, breakend + roi_length+0.1)
            for overlap in overlaps:
                # We allow overlap at the start if one of the two is an insertion point or if the overlap is at the end.
                if overlap.data.end == breakend or overlap.data.start == breakend + roi_length: continue
                return None, None

        region = Region(start=breakend, end=breakend, chrom=chrom)
        if (chrom in blacklist_regions.chrom2itree) and (
                blacklist_regions.strictly_contains_point(region.start, region.chrom) or
                blacklist_regions.strictly_contains_point(region.end, region.chrom)):
            return None, None

        ref_rois = self.get_reference_interval(region, reference_regions, hap_id)
        ref_roi = None
        for roi in ref_rois:
            # There might be two overlapping ref intervals if there was an insertion target and the min_intersv_dist is 0
            if breakend + roi_length > roi.data.end: continue
            ref_roi = roi.data
            break
        return region, ref_roi

    def get_breakend_from_regions(self, reference_regions, containing_region=None, avoid_chrom=None,
                                  blacklist_regions=None,
                                  roi_length=0, total_length=0, hap_id=0, sv_regions=None):
        max_random_tries = self.config.get("max_random_breakend_tries", DEFAULT_MAX_TRIES)
        # The region is not constrained, we use the interval tree defined from the reference file
        chrom_trees = reference_regions.chrom2itree
        rois = []
        weights = []
        for chrom_tree, tree in chrom_trees.items():
            if (avoid_chrom is not None) and (chrom_tree in avoid_chrom): continue
            ref_intervals = tree[hap_id]
            if containing_region is not None:
                # The breakend is after a dispersion and has to satisfy the constraints induced by already placed breakends.
                if chrom_tree != containing_region.chrom: continue
                ref_intervals = []
                overlaps = tree[hap_id].overlap(containing_region.start - 0.2, containing_region.end + 0.2)
                for overlap in overlaps:
                    # Chop the intervals overlapping the containing region
                    min_interval = min(overlap.data.start, containing_region.start)
                    max_interval = max(overlap.data.end, containing_region.end)
                    ref_intervals.append(Interval(begin=min_interval - 0.1, end=max_interval + 0.1,
                                                  data=overlap.data.replace(start=min_interval, end=max_interval)))
            for interval in ref_intervals:
                # Remove the intervals that are too small or too close to the end of the chromosome
                if interval.length() < roi_length: continue
                if interval.data.start + total_length > self.chrom_lengths[chrom_tree]: continue
                rois.append((interval, interval))
                weights.append(interval.length() + 1)
        if not rois:
            return None, None

        total_weights = sum(weights)
        invalid = True
        num_iteration = 0
        roi = None
        ref_roi = None
        breakend = None
        # Ensure the breakends of the anchor are not in a blacklist region
        while invalid and num_iteration < max_random_tries:
            roi_idx = np.random.choice(len(rois), p=[weight / total_weights for weight in weights])
            roi, ref_roi = rois[roi_idx]
            # We are looking for a breakend.
            max_bound = min(roi.data.end - roi_length, self.chrom_lengths[roi.data.chrom] - total_length)
            if roi.data.start > max_bound: continue

            if roi.data.start == max_bound:
                breakend = max_bound
            else:
                breakend = np.random.randint(roi.data.start, max_bound)

            invalid = False
            if blacklist_regions and roi.data.chrom in blacklist_regions.chrom2itree:
                invalid = blacklist_regions.strictly_contains_point(breakend, roi.chrom)

            if sv_regions:
                overlaps = sv_regions.chrom2itree[roi.data.chrom][0].overlap(breakend, breakend + roi_length)
                for overlap in overlaps:
                    # We allow overlap at the start if one of the two is an insertion point or if the overlap is at the end.
                    if ((roi_length == 0 or overlap.data.length == 0) and overlap.data.start == breakend) or overlap.data.end == breakend: continue
                    invalid = True
                    break
            num_iteration += 1
        if invalid:
            return None, None

        roi = Interval(begin=breakend - 0.1, end=breakend + 0.1, data=roi.data.replace(start=breakend, end=breakend))
        return roi.data, ref_roi.data

    # Provides a list of valid rois and weights corresponding to their length to uniformly draw from
    def get_overlap_region(self, sv_category, roi_index, init_roi, reference_regions, hap_id, anchor_length=None,
                           overlap_mode=None, roi_filter=None):
        # The region is constrained we use the interval tree defined from the bed file
        roi_list = self.rois_overlap[sv_category]
        # Add the beginning of the ROIs list at the end of the list of ROIs to check to ensure all are checked in case we run out.
        for region in (roi_list[roi_index:] + roi_list[:init_roi]):
            roi_index = (roi_index + 1) % len(roi_list)
            if not roi_filter.satisfied_for(region): continue
            valid_region, ref_roi = self.check_interval_overlap(region, reference_regions, roi_filter, anchor_length,
                                                                overlap_mode, hap_id)
            if valid_region is not None:
                # A copy of the valid region is returned so we do not change the provided overlap regions (several SVs might overlap it)
                return copy.deepcopy(valid_region), ref_roi.data, roi_index
        return None, None, None

    def check_interval_overlap(self, region, reference_regions, roi_filter, anchor_length, overlap_mode, hap_id):
        # Only keep regions of the interval that are in the reference
        ref_intervals = self.get_reference_interval(region, reference_regions, hap_id)

        random.shuffle(ref_intervals)
        if not ref_intervals:
            return None, None
        if overlap_mode in [OverlapMode.CONTAINED, OverlapMode.TERMINAL]:
            # Remove too small regions if the overlap is contained or terminal
            for ref_interval in ref_intervals:
                if region.length() <= anchor_length: continue
                left_bound = max(region.start, ref_interval.data.start)
                right_bound = min(region.end, ref_interval.data.end)
                intersection = region.replace(start=left_bound, end=right_bound)

                if intersection.length() < anchor_length: continue
                # Discards intervals smaller than the minimum overlap.
                if (roi_filter.region_length_range[0] is not None) and (
                        intersection.length() < roi_filter.region_length_range[0]): continue
                return intersection, ref_interval
            return None, None
        # If the overlap is exact or chrom we disregard the intervals that have already been sliced or are not fully covered by the reference
        elif overlap_mode in [OverlapMode.EXACT, OverlapMode.CHROM]:
            if ((ref_intervals is None) or (len(ref_intervals) != 1) or
                    (region.orig_start != region.start) or (region.orig_end != region.end)):
                return None, None

            ref_interval = ref_intervals.pop()
            if (ref_interval is None) or (ref_interval.end < region.end) or (ref_interval.begin > region.start):
                return None, None
            return region, ref_interval
        # If the overlap is partial we remove regions that have been sliced on both sides (only allows contained overlap)
        elif overlap_mode == OverlapMode.PARTIAL:
            # If the length of the anchor is 1 a strict overlap is not possible by definition
            if anchor_length == 1:
                return None, None
            # In case the regions defined by the bed file do not match the  ones defined by the reference we might have no or several containing intervals
            for ref_interval in ref_intervals:
                # Check that the region is within the limits of the reference
                left_bound = max(region.start, ref_interval.data.start)
                right_bound = min(region.end, ref_interval.data.end)
                if right_bound <= left_bound: continue
                # Check if the constraint region has an extremity overlapped by the reference, if not there is no possible partial overlap
                if (right_bound == ref_interval.data.end) and (left_bound == ref_interval.data.start): continue
                intersection = region.replace(start=left_bound, end=right_bound)
                # There is at least one valid partial overlap on the left or the right
                overlap_left = ref_interval.data.start + anchor_length < intersection.end - 1
                overlap_right = ref_interval.data.end - anchor_length > intersection.start + 1
                if not (overlap_left or overlap_right): continue
                # Discards regions smaller than the minimum overlap.
                if (roi_filter.region_length_range[0] is not None) and (
                        intersection.length() < roi_filter.region_length_range[0]): continue
                return intersection, ref_interval
            return None, None
        # If the overlap is containing remove the intervals that have been sliced or too big to be strictly included on both sides
        elif overlap_mode == OverlapMode.CONTAINING:
            if ((region.orig_start != region.start) or
                    (region.orig_end != region.end) or
                    region.length() > anchor_length - 2):
                return None, None
            # check that the interval is fully contained in the reference
            if len(ref_intervals) > 1: return None, None
            ref_interval = ref_intervals.pop()

            if (ref_interval.data.start > region.start) or (ref_interval.data.end < region.end):
                return None, None
            return region, ref_interval
        else:
            chk(False, f'Invalid overlap_mode {overlap_mode}')

    def get_reference_interval(self, roi, reference_regions, hap_id):
        # Get the reference interval overlapping a ROI if any.
        for chrom_tree, trees in reference_regions.chrom2itree.items():
            if chrom_tree == roi.chrom:
                # Padding to ensure that intervals reduced to a point are still processed correctly.
                overlap_interval = list(trees[hap_id].overlap(roi.start - 0.2, roi.end + 0.2))
                # For determinism as the overlap function output is a set
                overlap_interval.sort(key=lambda x: (x.begin, x.end))
                # To prevent biases by always selecting the first interval.
                random.shuffle(overlap_interval)
                return overlap_interval

    # From input roi and ref_roi, places the anchor in roi such that the overlap constraints are fulfilled  and
    # the anchor fits in ref_roi which represents a region non used by another SV.
    def choose_anchor_placement(self, roi, ref_roi, anchor_length, overlap_mode, region_length_range=[None, None],
                                blacklist_regions=None):
        """Finds the next ROI that meets `roi_filter` (if given) and on which at least
        one anchor placement of `anchor_length` satisfying `overlap_mode` is possible,
        randomly chooses an anchor placement on the ROI, and returns the pair (anchor, roi).
        If no suitable placement exists for any ROI, returns (None, None).
        """
        max_random_tries = self.config.get("max_random_breakend_tries", DEFAULT_MAX_TRIES)

        if overlap_mode in [OverlapMode.EXACT, OverlapMode.CHROM, OverlapMode.TERMINAL]:
            if overlap_mode == OverlapMode.TERMINAL:
                # Randomly choose an extremity of the arm
                chrom_length = self.chrom_lengths[roi.chrom]
                start = 0
                end = anchor_length
                if (random.randint(0, 1) and chrom_length == ref_roi.end) or start < ref_roi.start:
                    start = chrom_length - anchor_length
                    end = chrom_length
                roi = Region(chrom=roi.chrom, start=start, end=end)

            # Ensure the breakends of the roi are not in a blacklist region
            if blacklist_regions and roi.chrom in blacklist_regions.chrom2itree:
                invalid = blacklist_regions.strictly_contains_point(roi.start, roi.chrom)
                invalid += blacklist_regions.strictly_contains_point(roi.end, roi.chrom)
                if invalid:
                    return None, None
            return roi, ref_roi

        if overlap_mode == OverlapMode.CONTAINED:
            invalid = True
            num_iteration = 0
            anchor_region = None
            # Ensure the breakends of the anchor are not in a blacklist region
            while invalid and num_iteration < max_random_tries:
                bound_placement = roi.end - roi.start - anchor_length
                offset = random.randint(0, bound_placement)
                anchor_region = roi.replace(start=roi.start + offset,
                                            end=roi.start + offset + anchor_length)
                invalid = False
                if blacklist_regions and anchor_region.chrom in blacklist_regions.chrom2itree:
                    invalid = blacklist_regions.strictly_contains_point(anchor_region.start, anchor_region.chrom)
                    invalid += blacklist_regions.strictly_contains_point(anchor_region.end, anchor_region.chrom)
                num_iteration += 1
            if invalid:
                return None, None
            return anchor_region, ref_roi

        if overlap_mode == OverlapMode.PARTIAL:
            # Looking for the possible positions for the start of the anchor
            possible_starts = []
            # Overlap on the left side
            # The minimum requested overlap has to be satisfied if provided.
            left_overlap = max(ref_roi.start, roi.start - anchor_length + if_not_none(region_length_range[0], 1))
            # On the right we ensure that the anchor won't end after the end of the region in which case it would be a containing overlap.
            # The maximum overlap length requested has to be satisfied if provided.
            right_overlap = min(roi.start - if_not_none(region_length_range[1], 1), roi.end - anchor_length - 1)
            if (roi.start == roi.orig_start) and (right_overlap >= left_overlap):
                possible_starts += list(range(left_overlap, right_overlap + 1))

            # Overlap on the right side.
            left_overlap = max(roi.end - if_not_none(region_length_range[1], anchor_length) + 1,
                               roi.start + 1)
            right_overlap = min(ref_roi.end - anchor_length, roi.end - if_not_none(region_length_range[0], 1))
            if (roi.end == roi.orig_end) and (right_overlap >= left_overlap):
                possible_starts += list(range(left_overlap, right_overlap + 1))

            # Prevent exact overlap
            if roi.start in possible_starts and anchor_length == roi.length():
                possible_starts.remove(roi.start)

            if not possible_starts: return (None, None)

            invalid = True
            num_iteration = 0
            anchor_region = None
            # Ensure the breakends of the anchor are not in a blacklist region
            while invalid and num_iteration < max_random_tries:
                start_breakend = random.choice(possible_starts)
                end_breakend = start_breakend + anchor_length

                anchor_region = roi.replace(start=start_breakend, end=end_breakend)

                invalid = False
                if blacklist_regions and anchor_region.chrom in blacklist_regions.chrom2itree:
                    invalid = blacklist_regions.strictly_contains_point(anchor_region.start, anchor_region.chrom)
                    invalid += blacklist_regions.strictly_contains_point(anchor_region.end, anchor_region.chrom)
                num_iteration += 1
            if invalid:
                return None, None
            return anchor_region, ref_roi

        if overlap_mode == OverlapMode.CONTAINING:
            left_bound = max(ref_roi.start, roi.end + 1 - anchor_length)
            right_bound = min(roi.start - 1, ref_roi.end - anchor_length)

            if left_bound > right_bound: return None, None

            invalid = True
            num_iteration = 0
            anchor_region = None
            # Ensure the breakends of the anchor are not in a blacklist region
            while invalid and num_iteration < max_random_tries:
                start_breakend = random.randint(left_bound, right_bound)
                end_breakend = start_breakend + anchor_length

                if end_breakend > ref_roi.end: return None, None

                anchor_region = roi.replace(start=start_breakend, end=end_breakend)

                invalid = False
                if blacklist_regions and anchor_region.chrom in blacklist_regions.chrom2itree:
                    invalid = blacklist_regions.strictly_contains_point(anchor_region.start, anchor_region.chrom)
                    invalid += blacklist_regions.strictly_contains_point(anchor_region.end, anchor_region.chrom)
                num_iteration += 1
            if invalid:
                return None, None
            return anchor_region, ref_roi

    # Sum the SV lengths up to the next dispersion
    def sum_lengths(self, breakend_interval_lengths, breakends, dispersions):
        contiguous_length = 0
        for idx, breakend in enumerate(breakends):
            if (breakend in dispersions) or (breakend_interval_lengths[idx] is None): break
            contiguous_length += breakend_interval_lengths[idx]
        return contiguous_length

    # Function to traverse the breakends starting from an anchor region or the first breakend. Breakends are placed using a
    # known distance or a new breakend is randomly chosen among the available regions. When starting from an anchor,
    # the traversal can be in forward or backward order.
    def propagate_placement(self, placement_dict, roi, ref_roi, breakends, lengths, min_dist, blacklist_regions,
<<<<<<< HEAD
                            backward, hap_id, overlapped_chroms=None, sv=None):
            shift = 1 if not backward else -1
            # In case of exact overlap with several symbols in the anchor
            anchor_roi = roi
            for pos, breakend in enumerate(breakends):
                if breakend + shift in placement_dict:
                    # If we have an anchor so we do not move its breakend.
                    locus = placement_dict[breakend + shift]
                    roi = Region(chrom=locus.chrom, start=locus.pos, end=locus.pos, kind=roi.kind, motif=roi.motif)
                    continue

                distance = lengths[pos]

                if distance is None:
                    # If we have an interchromosomal dispersion we check the period and adapt the chromosome otherwise keep the same one.
                    avoid_chrom = [roi.chrom]
                    sv_regions = None
                    if sv.interchromosomal_period is not None:
                        # If the dispersion can go back to a previously visited chromosome, we have to ensure
                        # it does not overlap its previously placed regions
                        if sv.interchromosomal_period == 0 or len(overlapped_chroms) == (sv.interchromosomal_period+1):
                            sv_regions = RegionSet(sv.get_regions(placement_dict))

                        if sv.interchromosomal_period:
                            # If the cycle is not complete we explore new not yet overlapped chroms
                            avoid_chrom = overlapped_chroms
                            if len(overlapped_chroms) == (sv.interchromosomal_period+1):
                                # The cycle is complete, the next chrom is the next one in the cycle
                                next_chrom_index = (overlapped_chroms.index(roi.chrom) + 1) % len(overlapped_chroms)
                                next_chrom = overlapped_chroms[next_chrom_index]
                                avoid_chrom = [chrom for chrom in self.chrom_lengths if chrom != next_chrom]

                    containing_region = None
                    in_anchor = (sv.anchor is not None and
                                 sv.anchor.start_breakend <= breakend < sv.anchor.end_breakend)
                    contiguous_length = self.sum_lengths(lengths[pos+1:], breakends[pos+1:], sv.dispersions)

                    # If interchromosomal the length is the contiguous length
                    total_length = contiguous_length
                    if sv.interchromosomal_period is None or in_anchor:
                        total_length = sum([length for length in lengths[pos:] if length is not None])
                        avoid_chrom = None
                        bound = if_not_none(min_dist[pos], 0)
                        if in_anchor:
                            # we add a breakend position between the last breakend placed from th same SV, and the end of the anchor roi
                            # +1 to ensure the previous symbol in the anchor doesn't have a length of 0
                            left_bound = roi.start + 1
                            # -1 to ensure the current symbol doesn't have a length of 0
                            right_bound = anchor_roi.end - 1
                        else:
                            left_bound = 0 if backward else (roi.end + bound)
                            right_bound = (roi.start - bound) if backward else self.chrom_lengths[roi.chrom]
                        if left_bound > right_bound: return None
                        containing_region = Region(chrom=roi.chrom, start=left_bound, end=right_bound, kind=roi.kind, motif=roi.motif)

                    roi, ref_roi = self.get_breakend(reference_regions=self.reference_regions,
                                                     avoid_chrom=avoid_chrom,
                                                     blacklist_regions=blacklist_regions,
                                                     containing_region=containing_region,
                                                     roi_length=contiguous_length,
                                                     total_length=total_length,
                                                     hap_id=hap_id,
                                                     sv_regions=sv_regions)

                    if roi is None or ref_roi is None: return None
                    position = roi.start
                    if sv.interchromosomal_period is not None and len(overlapped_chroms) < sv.interchromosomal_period + 1:
                        overlapped_chroms.append(roi.chrom)
                else:
                    position = roi.start - distance if backward else roi.start + distance
                    if (blacklist_regions is not None) and (roi.chrom in blacklist_regions.chrom2itree):
                        # blacklist regions are the same on both haplotypes
                        if blacklist_regions.strictly_contains_point(position, roi.chrom):
                            return None
                    if breakend in sv.dispersions:
                        # The placement has to be valid on the haplotypes corresponding to the SV's genotype
                        overlap = self.reference_regions.chrom2itree[roi.chrom][hap_id].overlap(Interval(begin=position-0.2, end=position+0.2))
                        valid = len(overlap) > 0
                        if valid:
                            ref_roi = overlap.pop().data
                    else:
                        valid = ref_roi.start <= position <= ref_roi.end
                    if not valid: return None
                    roi = Region(start=position, end=position, chrom=roi.chrom)
                placement_dict[breakend + shift] = Locus(chrom=roi.chrom, pos=position)
            return placement_dict
=======
                            interchromosomal, dispersions, backward, hap_id, anchor_breakends=None):
        shift = 1 if not backward else -1
        # In case of exact overlap with several symbols in the anchor
        anchor_roi = roi
        for pos, breakend in enumerate(breakends):
            if breakend + shift in placement_dict:
                # If we have an anchor so we do not move its breakend.
                locus = placement_dict[breakend + shift]
                roi = Region(chrom=locus.chrom, start=locus.pos, end=locus.pos, kind=roi.kind, motif=roi.motif)
                continue
            distance = lengths[pos]
            if distance is None:
                # If we have an interchromosomal dispersion we want to change chromosome otherwise keep the same one.
                avoid_chrom = roi.chrom
                containing_region = None
                in_anchor = (anchor_breakends is not None and
                             anchor_breakends.start_breakend <= breakend < anchor_breakends.end_breakend)
                contiguous_length = self.sum_lengths(lengths[pos:], breakends[breakend:], dispersions[breakend:])
                # If interchromosomal the length is the contiguous length
                total_length = contiguous_length
                if not interchromosomal or in_anchor:
                    total_length = sum([length for length in lengths[pos:] if length is not None])
                    avoid_chrom = None
                    bound = if_not_none(min_dist[pos], 0)
                    if in_anchor:
                        # we add a breakend position between the last breakend placed from th same SV, and the end of the anchor roi
                        # +1 to ensure the previous symbol in the anchor doesn't have a length of 0
                        left_bound = roi.start + 1
                        # -1 to ensure the current symbol doesn't have a length of 0
                        right_bound = anchor_roi.end - 1
                    else:
                        left_bound = 0 if backward else (roi.end + bound)
                        right_bound = (roi.start - bound) if backward else self.chrom_lengths[roi.chrom]
                    if left_bound > right_bound: return None
                    containing_region = Region(chrom=roi.chrom, start=left_bound, end=right_bound, kind=roi.kind,
                                               motif=roi.motif)

                roi, ref_roi = self.get_breakend(reference_regions=self.reference_regions,
                                                 avoid_chrom=avoid_chrom,
                                                 blacklist_regions=blacklist_regions,
                                                 containing_region=containing_region,
                                                 roi_length=contiguous_length,
                                                 total_length=total_length,
                                                 hap_id=hap_id)
                if roi is None: return None
                position = roi.start
            else:
                position = roi.start - distance if backward else roi.start + distance
                if (blacklist_regions is not None) and (roi.chrom in blacklist_regions.chrom2itree):
                    # blacklist regions are the same on both haplotypes
                    if blacklist_regions.strictly_contains_point(position, roi.chrom):
                        return None
                if breakend in dispersions:
                    # The placement has to be valid on the haplotypes corresponding to the SV's genotype
                    overlap = self.reference_regions.chrom2itree[roi.chrom][hap_id].overlap(
                        Interval(begin=position - 0.2, end=position + 0.2))
                    valid = len(overlap) > 0
                    if valid:
                        ref_roi = overlap.pop().data
                else:
                    valid = ref_roi.start <= position <= ref_roi.end
                if not valid: return None
                roi = Region(start=position, end=position, chrom=roi.chrom)

            placement_dict[breakend + shift] = Locus(chrom=roi.chrom, pos=position)
        return placement_dict
>>>>>>> 6a40fe99

    def place_sv(self, sv, roi_index):
        assert not sv.is_placed()
        reference_regions = self.reference_regions
        if sv.allow_sv_overlap:
            reference_regions = self.reference_sv_overlap_regions

        if sv.fixed_placement:
            chk(self.is_placement_valid(sv, sv.fixed_placement),
                f'cannot place imported SV {sv}, please check your SVs '
                f'are non overlapping and try lowering the min_intersv_dist or'
                f' increasing th_proportion_N.')
            sv.set_placement(placement=sv.fixed_placement, roi=None)
            return
<<<<<<< HEAD
        elif sv.arm_gain_loss or sv.aneuploidy:
            region = self.get_arm_region(sv)

            # Only affect the requested arm_percent portion of the arm
            portion_length = floor(region.length() * sv.arm_percent / 100)
            start = 0 if region.start == 0 else region.end - portion_length
            end = region.start + portion_length if region.start == 0 else region.end
            region = Region(chrom=region.chrom, start=start, end=end)

            placement = {Breakend(0): Locus(chrom=region.chrom, pos=start),
                         Breakend(1): Locus(chrom=region.chrom, pos=end)}
            sv.set_placement(placement=placement, roi=region, operation=sv.operations[0])
            return
=======
>>>>>>> 6a40fe99

        n_placement_attempts = 0
        max_tries = self.config.get("max_tries", DEFAULT_MAX_TRIES)
        blacklist_regions = self.get_relevant_blacklist_regions(sv.blacklist_filter)
        sv_set = sv.info['VSET']
        hap_id = 0
        if self.allow_hap_overlap:
            hap_id = 2 if sv.genotype[0] and sv.genotype[1] else sv.genotype[1]
        init_roi = 0
        if sv.overlap_mode in [OverlapMode.CONTAINED, OverlapMode.PARTIAL]:
            # Where to start checking the ROIs, prevent the bias of checking the first ROIs over and over
            roi_index = init_roi = random.randint(0, len(self.rois_overlap[sv_set]))

        while not sv.is_placed() and (n_placement_attempts < max_tries):
            n_placement_attempts += 1
            placement_dict: dict[Breakend, Locus] = {}
            breakend_interval_lengths = list(sv.breakend_interval_lengths)
            min_distances = list(sv.breakend_interval_min_lengths)
            anchor_start = anchor_end = 0
            if sv.anchor is not None:
                roi, ref_roi, roi_index = self.get_overlap_region(sv_category=sv_set,
                                                                  anchor_length=sv.get_anchor_length(),
                                                                  reference_regions=reference_regions,
                                                                  overlap_mode=sv.overlap_mode,
                                                                  roi_filter=sv.roi_filter,
                                                                  hap_id=hap_id,
                                                                  roi_index=roi_index,
                                                                  init_roi=init_roi)

                if roi is None or ref_roi is None:
                    chk(False, f'No available ROI satisfying the constraints for {sv}' +
                        f' of anchor length {sv.get_anchor_length()}' * (sv.get_anchor_length() is not None))
                anchor_start = sv.anchor.start_breakend
                anchor_end = sv.anchor.end_breakend
                roi, ref_roi = (
                    self.choose_anchor_placement(
                        roi=roi,
                        ref_roi=ref_roi,
                        anchor_length=sv.get_anchor_length(),
                        overlap_mode=sv.overlap_mode,
                        region_length_range=sv.roi_filter.region_length_range,
                        blacklist_regions=blacklist_regions))

                if (roi is None) or (ref_roi is None):
                    continue
            else:
                # Compute the length needed in the ROI to fit the breakends not seperated by dispersions
                total_length = contiguous_length = self.sum_lengths(breakend_interval_lengths,
                                                                    range(len(breakend_interval_lengths)),
                                                                    sv.dispersions)
                if not sv.is_interchromosomal:
                    total_length = sum([length for length in breakend_interval_lengths if length is not None])
                roi, ref_roi = self.get_breakend(reference_regions=reference_regions, hap_id=hap_id,
                                                 blacklist_regions=blacklist_regions,
                                                 roi_length=contiguous_length, total_length=total_length)
                if roi is None or ref_roi is None: break

            placement_dict[anchor_start] = Locus(chrom=roi.chrom, pos=roi.start)
            placement_dict[anchor_end] = Locus(chrom=roi.chrom, pos=roi.end)
            overlapped_chroms = [roi.chrom]

            # Place the other breakends using the distances starting from the anchor ones towards the extremities.
            if anchor_start > 0:
                placement_dict = self.propagate_placement(hap_id=hap_id,
                                                          placement_dict=placement_dict,
                                                          roi=roi,
                                                          ref_roi=ref_roi,
                                                          breakends=[i for i in range(anchor_start, 0, -1)],
                                                          lengths=[breakend_interval_lengths[i] for i in
                                                                   range(anchor_start - 1, -1, -1)],
                                                          min_dist=[min_distances[i] for i in
                                                                    range(anchor_start - 1, -1, -1)],
                                                          blacklist_regions=blacklist_regions,
                                                          overlapped_chroms=overlapped_chroms,
                                                          sv=sv,
                                                          backward=True)
                if placement_dict is None: continue

            placement_dict = self.propagate_placement(hap_id=hap_id,
                                                      placement_dict=placement_dict,
                                                      roi=roi,
                                                      ref_roi=ref_roi,
                                                      breakends=[i for i in
                                                                 range(anchor_start, len(breakend_interval_lengths))],
                                                      lengths=breakend_interval_lengths[anchor_start:],
                                                      min_dist=min_distances[anchor_start:],
                                                      blacklist_regions=blacklist_regions,
                                                      backward=False,
                                                      overlapped_chroms=overlapped_chroms,
                                                      sv=sv)

            if placement_dict is None: continue
            if not self.is_placement_valid(sv, placement_dict): continue
            sv.set_placement(placement=placement_dict, roi=roi, operation=sv.operations[0])
        # end: while not sv.is_placed() and (n_placement_attempts < max_tries):

        if not sv.is_placed():
            raise RuntimeError(f'Could not place SV within {max_tries=}')

        if sv.is_placed():
            logger.debug(f'Placed {sv=} within {n_placement_attempts=}')
        return roi_index

    # end: def place_sv(self, sv)

    def output_results(self) -> None:
        logger.info('Writing outputs')
        output_writer = OutputWriter(self.svs, self.overlap_sv_regions, self.reference, self.chrom_lengths,
                                     self.output_path, self.allow_hap_overlap, self.config)
        logger.info('Writing new haplotypes')
        output_writer.output_haps()
        logger.info('Writing VCF file')
        output_writer.output_vcf()
        logger.info('Writing novel insertions file')
        output_writer.output_novel_insertions()
        logger.info('Writing novel adjacencies file')
        output_writer.output_novel_adjacencies()
        output_writer.output_stats()

        # dev only
        output_writer.output_svops_bed()

        self.reference.close()

        logger.info(f'Output path: {self.output_path}')

    # for testing only
    def produce_variant_genome(self, fasta1_out, fasta2_out, ins_fasta):
        self.run()
        shutil.copyfile(os.path.join(self.output_path, 'sim.hapA.fa'), fasta1_out)
        shutil.copyfile(os.path.join(self.output_path, 'sim.hapB.fa'), fasta2_out)
        shutil.copyfile(os.path.join(self.output_path, 'sim.novel_insertions.fa'), ins_fasta)


# end: class SVSimulator

def parse_args():
    parser = argparse.ArgumentParser()

    parser.add_argument('-c', '--config', required=True, help='YAML config file')

    return parser.parse_args()


def run_simulator():
    start_time = time.time()
    logger.info('insilicoSV version %s' % __version__)
    args = parse_args()
    simulator = SVSimulator(config_path=args.config)
    simulator.run()
    logger.info(f'insilicoSV finished in {time.time() - start_time:.1f}s')


if __name__ == '__main__':
    run_simulator()<|MERGE_RESOLUTION|>--- conflicted
+++ resolved
@@ -269,19 +269,11 @@
                                   source_breakend_region=BreakendRegion(start_breakend=Breakend(0),
                                                                         end_breakend=Breakend(1)),
                                   target_insertion_breakend=Breakend(2),
-<<<<<<< HEAD
                                   placement={Breakend(0): Locus(chrom=region.chrom, pos=region.start),
                                              Breakend(1): Locus(chrom=region.chrom, pos=region.end),
                                              Breakend(2): Locus(
-                                                 chrom=region.chrom + f'_copy_{self.chrom_copies[region.chrom] + copy_num}',
+                                                 chrom=region.chrom + f'_copy_{copy_num}',
                                                  pos=region.start)}
-=======
-                                  placement=[Locus(chrom=region.chrom, pos=region.start),
-                                             Locus(chrom=region.chrom, pos=region.end),
-                                             Locus(
-                                                 chrom=region.chrom + f'_copy_{copy_num}',
-                                                 pos=region.start)]
->>>>>>> 6a40fe99
                                   )
                     )
                 sv.operations = operations
@@ -730,7 +722,6 @@
     # known distance or a new breakend is randomly chosen among the available regions. When starting from an anchor,
     # the traversal can be in forward or backward order.
     def propagate_placement(self, placement_dict, roi, ref_roi, breakends, lengths, min_dist, blacklist_regions,
-<<<<<<< HEAD
                             backward, hap_id, overlapped_chroms=None, sv=None):
             shift = 1 if not backward else -1
             # In case of exact overlap with several symbols in the anchor
@@ -817,74 +808,6 @@
                     roi = Region(start=position, end=position, chrom=roi.chrom)
                 placement_dict[breakend + shift] = Locus(chrom=roi.chrom, pos=position)
             return placement_dict
-=======
-                            interchromosomal, dispersions, backward, hap_id, anchor_breakends=None):
-        shift = 1 if not backward else -1
-        # In case of exact overlap with several symbols in the anchor
-        anchor_roi = roi
-        for pos, breakend in enumerate(breakends):
-            if breakend + shift in placement_dict:
-                # If we have an anchor so we do not move its breakend.
-                locus = placement_dict[breakend + shift]
-                roi = Region(chrom=locus.chrom, start=locus.pos, end=locus.pos, kind=roi.kind, motif=roi.motif)
-                continue
-            distance = lengths[pos]
-            if distance is None:
-                # If we have an interchromosomal dispersion we want to change chromosome otherwise keep the same one.
-                avoid_chrom = roi.chrom
-                containing_region = None
-                in_anchor = (anchor_breakends is not None and
-                             anchor_breakends.start_breakend <= breakend < anchor_breakends.end_breakend)
-                contiguous_length = self.sum_lengths(lengths[pos:], breakends[breakend:], dispersions[breakend:])
-                # If interchromosomal the length is the contiguous length
-                total_length = contiguous_length
-                if not interchromosomal or in_anchor:
-                    total_length = sum([length for length in lengths[pos:] if length is not None])
-                    avoid_chrom = None
-                    bound = if_not_none(min_dist[pos], 0)
-                    if in_anchor:
-                        # we add a breakend position between the last breakend placed from th same SV, and the end of the anchor roi
-                        # +1 to ensure the previous symbol in the anchor doesn't have a length of 0
-                        left_bound = roi.start + 1
-                        # -1 to ensure the current symbol doesn't have a length of 0
-                        right_bound = anchor_roi.end - 1
-                    else:
-                        left_bound = 0 if backward else (roi.end + bound)
-                        right_bound = (roi.start - bound) if backward else self.chrom_lengths[roi.chrom]
-                    if left_bound > right_bound: return None
-                    containing_region = Region(chrom=roi.chrom, start=left_bound, end=right_bound, kind=roi.kind,
-                                               motif=roi.motif)
-
-                roi, ref_roi = self.get_breakend(reference_regions=self.reference_regions,
-                                                 avoid_chrom=avoid_chrom,
-                                                 blacklist_regions=blacklist_regions,
-                                                 containing_region=containing_region,
-                                                 roi_length=contiguous_length,
-                                                 total_length=total_length,
-                                                 hap_id=hap_id)
-                if roi is None: return None
-                position = roi.start
-            else:
-                position = roi.start - distance if backward else roi.start + distance
-                if (blacklist_regions is not None) and (roi.chrom in blacklist_regions.chrom2itree):
-                    # blacklist regions are the same on both haplotypes
-                    if blacklist_regions.strictly_contains_point(position, roi.chrom):
-                        return None
-                if breakend in dispersions:
-                    # The placement has to be valid on the haplotypes corresponding to the SV's genotype
-                    overlap = self.reference_regions.chrom2itree[roi.chrom][hap_id].overlap(
-                        Interval(begin=position - 0.2, end=position + 0.2))
-                    valid = len(overlap) > 0
-                    if valid:
-                        ref_roi = overlap.pop().data
-                else:
-                    valid = ref_roi.start <= position <= ref_roi.end
-                if not valid: return None
-                roi = Region(start=position, end=position, chrom=roi.chrom)
-
-            placement_dict[breakend + shift] = Locus(chrom=roi.chrom, pos=position)
-        return placement_dict
->>>>>>> 6a40fe99
 
     def place_sv(self, sv, roi_index):
         assert not sv.is_placed()
@@ -899,7 +822,6 @@
                 f' increasing th_proportion_N.')
             sv.set_placement(placement=sv.fixed_placement, roi=None)
             return
-<<<<<<< HEAD
         elif sv.arm_gain_loss or sv.aneuploidy:
             region = self.get_arm_region(sv)
 
@@ -913,8 +835,6 @@
                          Breakend(1): Locus(chrom=region.chrom, pos=end)}
             sv.set_placement(placement=placement, roi=region, operation=sv.operations[0])
             return
-=======
->>>>>>> 6a40fe99
 
         n_placement_attempts = 0
         max_tries = self.config.get("max_tries", DEFAULT_MAX_TRIES)
@@ -971,7 +891,6 @@
                                                  blacklist_regions=blacklist_regions,
                                                  roi_length=contiguous_length, total_length=total_length)
                 if roi is None or ref_roi is None: break
-
             placement_dict[anchor_start] = Locus(chrom=roi.chrom, pos=roi.start)
             placement_dict[anchor_end] = Locus(chrom=roi.chrom, pos=roi.end)
             overlapped_chroms = [roi.chrom]
