#!/usr/bin/env python3

"""insilicoSV: simulator of structural variants.
"""

import argparse
import functools
import logging
import os
import os.path
import random
import shutil
import time
from typing_extensions import Any
import numpy as np
from intervaltree import Interval, IntervalTree
from pysam import FastaFile
import yaml
<<<<<<< HEAD
import copy
=======
from collections import defaultdict
from math import floor
>>>>>>> 6debb8d9

from insilicosv import utils, __version__
from insilicosv.utils import (
    Locus, Region, RegionSet, OverlapMode, chk,
    has_duplicates, if_not_none, pairwise)
from insilicosv.sv_defs import SV, Breakend, Transform, TransformType, Operation, BreakendRegion
from insilicosv.variant_set import make_variant_set_from_config
from insilicosv.output import OutputWriter

logger = logging.getLogger(__name__)
logging.basicConfig(level=logging.INFO,
                    format='%(asctime)s %(levelname)s %(message)s')

DEFAULT_PERCENT_N = 0.05
DEFAULT_MAX_TRIES = 100
MIN_INTERSV_DIST = 1
FILTER_SMALL_CHR = 0

class SVSimulator:

    """
    Simulates SVs from a given config.
    """

    config: dict[str, Any]
    svs: list[SV]
    # Region set containing ROI regions to enforce overlapping constraints
    rois_overlap: list[Region]
    # Region set defined by the reference updated to keep track of the available regions.
    reference_regions: RegionSet
    # Region Set defined by the reference regions to keep track of available regions for overlap SVs
    reference_sv_overlap_regions: RegionSet
    blacklist_regions: RegionSet
    reference: FastaFile
    chrom_lengths: dict[str, int]
    output_path: str
    verbose: bool


    def __init__(self, config_path):

        try:
            with open(config_path) as config_yaml:
                self.config = yaml.safe_load(config_yaml)
        except Exception as exception:
            chk(False, f'Error reading config file {config_path}: {exception}')

        self.pre_check_config()

        self.verbose = self.config.get('verbose', False)
        if self.verbose:
            loggers = [logging.getLogger(name) for name in logging.root.manager.loggerDict]
            for a_logger in loggers:
                a_logger.setLevel(logging.DEBUG)
        if 'random_seed' in self.config:
            random_seed = self.config['random_seed']
            chk(isinstance(random_seed, (type(None), int, float, str)),'invalid random_seed')
            if random_seed == 'time':
                random_seed = time.time_ns() % 1000000000
            logger.info(f'random seed: {random_seed}')
            random.seed(random_seed)
            np.random.seed(random_seed)
        # Variables used to prefilter ROIs according to the constraints of each category of SV
        self.overlap_ranges = {}
        self.overlap_kinds = {}
        self.overlap_modes = {}
        self.num_svs = {}
        self.rois_overlap = {}
        self.output_path = os.path.dirname(config_path)
<<<<<<< HEAD

        # Tree to keep track of the overlap SV regions with the operation performed to give to the OutputWriter
        self.has_overlap_sv = False
        self.overlap_sv_regions = RegionSet()
        
=======
        self.enable_hap_overlap = self.config.get('enable_hap_overlap', False)

>>>>>>> 6debb8d9
        self.reference = FastaFile(self.config['reference'])
        self.chrom_lengths = { chrom: chrom_length
                               for chrom, chrom_length in zip(self.reference.references,
                                                              self.reference.lengths) }
        # Store a dict of the chr arms if any of the sv has the flag arm_gain_loss or aneuploidy
        self.arm_regions = {}
        self.chrom_copies = defaultdict(int)
        # Chromosomes already used for aneuploidy
        self.used_aneuploid_chrom = set()

    def pre_check_config(self):
        config = self.config

        chk(isinstance(config, dict), 'Config must be a dict')

        for k in config:
            chk(k in ('reference', 'max_tries', 'max_random_breakend_tries', 'homozygous_only', 'heterozygous_only', 'min_intersv_dist',
                      'random_seed', 'output_no_haps', 'output_adjacencies', 'output_paf', 'output_svops_bed', 'th_proportion_N',
                      'output_paf_intersv', 'verbose', 'variant_sets', 'overlap_regions', 'blacklist_regions',
<<<<<<< HEAD
                      'filter_small_chr'),
                f'invalid top-level config: {k}', error_type='syntax')
=======
                      'filter_small_chr', 'arms', 'enable_hap_overlap'),
                f'invalid top-level config: {k}')
>>>>>>> 6debb8d9

        chk(utils.is_readable_file(config['reference']), f'reference must be a readable file')
        chk(isinstance(config.get('variant_sets'), list),'variant_sets must specify a list')

        if 'overlap_regions' in config:
            config['overlap_regions'] = utils.as_list(config['overlap_regions'])
            chk(isinstance(config['overlap_regions'], list),
                'overlap_regions must be a list')
            chk(all(utils.is_readable_file(overlap_spec) for overlap_spec in config['overlap_regions']),
                'Each item in overlap_regions must be a readable file')
        else:
            for variant_set in config['variant_sets']:
                chk(isinstance(variant_set, dict), f'variant set must be a dict: {variant_set}')
                for key in variant_set.keys():
                    chk(not key.startswith('overlap_') or key == 'overlap_sv',
                        f'Using {key} in {variant_set} requires specifying overlap_regions in global config')

    def load_arms(self):
        if not 'arms' in self.config: return
        chr_lines = open(self.config['arms'], 'r').readlines()
        for line in chr_lines:
            fields = line.split('\t')
            if fields[0] in self.arm_regions:
                logger.warning(f'Duplicated chromosome {fields[0]} in the input arms BED file.'
                               f'Only the latest occurrence will be used.')
            # Long arm
            self.arm_regions[fields[0]] = [Region(chrom=fields[0], start=0, end=int(fields[2]))]
            # Short arm
            self.arm_regions[fields[0]].append(Region(chrom=fields[0], start=int(fields[3]), end=int(fields[1])))

    def load_rois(self):
<<<<<<< HEAD
        self.reference_regions = RegionSet.from_fasta(self.config['reference'], self.config.get('filter_small_chr', FILTER_SMALL_CHR), region_kind='_reference_')
        if self.has_overlap_sv:
            self.reference_sv_overlap_regions = copy.deepcopy(self.reference_regions)
=======
        self.reference_regions = RegionSet.from_fasta(self.config['reference'], self.config.get('filter_small_chr', 0),
                                                      region_kind='_reference_', enable_hap_overlap=self.enable_hap_overlap)
>>>>>>> 6debb8d9
        # Get the ROIs for overlap constraints
        if any(mode is not None for mode in self.overlap_modes.values()):
            rois_overlap = RegionSet.from_beds(utils.as_list(self.config.get('overlap_regions', [])), to_region_set=False)
            min_bounds = [min_bound for min_bound, _ in self.overlap_ranges.values()]
            global_min_bound = 0
            logger.info(f'Filtering out ROIs not satisfying the overlap constraints from initial {len(rois_overlap)} ROIs')
            if None not in min_bounds:
                global_min_bound = min(min_bounds)
                rois_overlap = sorted(rois_overlap, key=lambda x: x.length(), reverse=True)
            # Get the reference regions
            n_removed_rois = 0
            for roi_index, roi in enumerate(rois_overlap):
                # Check if the roi is under the global minimum, in which case no following ROI would satisfy the constraints.
                if roi.length() < global_min_bound:
                    n_removed_rois += len(rois_overlap) - roi_index
                    break
                if not roi.chrom in self.reference_regions.chrom2itree:
                    n_removed_rois += 1
                    continue
                added_roi = False
                for sv_idx, sv_category in enumerate(self.overlap_ranges):
                    if self.overlap_modes[sv_idx] is None: continue
                    if roi.length() < if_not_none(self.overlap_ranges[sv_category][0], 0): continue
                    if (self.overlap_modes[sv_category] in [OverlapMode.CONTAINING, OverlapMode.EXACT] and
                            roi.length() > if_not_none(self.overlap_ranges[sv_category][1], roi.length()+1)):
                        continue
                    if not roi.kind in self.overlap_kinds[sv_category] and not 'all' in self.overlap_kinds[sv_category]:
                        found = False
                        for kind in self.overlap_kinds[sv_category]:
                            if kind in roi.kind:
                                found = True
                                break
                        if not found: continue
                    added_roi = True
                    self.rois_overlap[sv_category].append(roi)
                if not added_roi: n_removed_rois += 1

            for sv_category in self.rois_overlap:
                # Check if there is enough ROIs to fit all the SVs of one category independently
                error_message_num_rois= ("Only {} ROIs satisfying the constraints "
                                         "(overlap mode: {}, type of ROIs: {}, overlap range: {}) of the category {} containing {} SVs").format(
                    len(self.rois_overlap[sv_category]), self.overlap_modes[sv_category], self.overlap_kinds[sv_category],
                    self.overlap_ranges[sv_category], sv_category, self.num_svs[sv_category])

                if self.overlap_modes[sv_category] in [OverlapMode.CONTAINING, OverlapMode.EXACT]:
                    chk(len(self.rois_overlap[sv_category])>=self.num_svs[sv_category], error_message_num_rois)
                elif self.overlap_modes[sv_category] == OverlapMode.PARTIAL:
                    # We can have two partial SVs per ROI.
                    chk(self.num_svs[sv_category] <= 2*len(self.rois_overlap[sv_category]), error_message_num_rois)
                # Shuffle the ROIs so the selection is not biased on their positions in the input bed file
                random.shuffle(self.rois_overlap[sv_category])
            logger.info(f'{n_removed_rois} ROIs filtered')
        self.blacklist_regions = RegionSet()
        for blacklist_region_file in utils.as_list(self.config.get('blacklist_regions', [])):
            logger.info(f'Processing blacklist region file {blacklist_region_file}')
            if blacklist_region_file.lower().endswith('.bed'):
                self.blacklist_regions.add_region_set(RegionSet.from_beds([blacklist_region_file], to_region_set=True))
            elif blacklist_region_file.lower().endswith('.vcf'):
                self.blacklist_regions.add_region_set(RegionSet.from_vcf(blacklist_region_file))
            else:
                chk(f'Cannot import blacklist regions from {blacklist_region_file}: '
                    f'unsupported file type, please provide a .bed or .vcf file', error_type='type')
            logger.info(f'Blacklist region file {blacklist_region_file} processed.')


    def run(self):
        self.construct_svs()
        self.load_rois()
        self.load_arms()
        self.place_svs()
        self.output_results()

    def construct_svs(self):
        self.svs = []
        logger.info('Constructing SVs from {} categories'.format(len(self.config['variant_sets'])))
        for vset_num, variant_set_config in enumerate(self.config['variant_sets']):
            variant_set_config['VSET'] = vset_num
            vset_svs, ranges, kinds, mode, header = make_variant_set_from_config(variant_set_config, self.config)
            for sv in vset_svs:
                sv.info['VSET'] = vset_num
            self.overlap_ranges[vset_num] = ranges
            self.overlap_kinds[vset_num] = kinds
            self.overlap_modes[vset_num] = mode

            self.svs.extend(vset_svs)

            if vset_svs[0].enable_overlap_sv:
                self.has_overlap_sv = True

            self.num_svs[vset_num] = len(vset_svs)
        logger.info(f'Constructed {len(self.svs)} SVs')
        self.rois_overlap = {vset_num: [] for vset_num in range(len(self.config['variant_sets']))}
        assert not has_duplicates(sv.sv_id for sv in self.svs)

    def update_available_reference(self, sv):
        for region in sv.get_regions():
            region_padded = region.padded(self.config.get('min_intersv_dist', MIN_INTERSV_DIST))
            self.reference_regions.chop(region_padded)

    def update_overlap_svs(self, sv):
        for region in sv.get_regions():
            self.overlap_sv_regions.add_region(region, sv=sv)
            self.reference_sv_overlap_regions.chop(region)

    def place_svs(self):
        # Currently, we place SVs one at a time.
        self.determine_sv_placement_order()
        t_start_placing = time.time()
        logger.info(f'Placing {len(self.svs)} svs')
        t_last_status = time.time()
        # Starting ROI index for the categories with containing or exact overlaps.
        roi_indexes = [0 for _ in self.rois_overlap]
        for sv_num, sv in enumerate(self.svs):
            t_start_placing_sv = time.time()
            logger.debug(f'Placing {sv_num=} {sv=}')
            svset = sv.info['VSET']
            roi_indexes[svset] = self.place_sv(sv, roi_indexes[svset])
            logger.debug(f'Placed {sv_num=} {sv=} in {time.time()-t_start_placing_sv}s')
            assert sv.is_placed()
<<<<<<< HEAD

            if not sv.enable_overlap_sv:
                self.update_available_reference(sv)
            else:
                self.update_overlap_svs(sv)
=======
            for region in sv.get_regions():
                region_padded = region.padded(self.config.get('min_intersv_dist', 1))
                self.reference_regions.chop(region_padded, sv.genotype)

                # We remove used arms from the arm_regions
                if self.arm_regions:
                    if region.chrom in self.arm_regions:
                        arm_regions = self.arm_regions[region.chrom]
                        keep_regions = []
                        for arm_region in arm_regions:
                            if not(arm_region.start <= region.start <= arm_region.end or arm_region.start <= region.end <= arm_region.end):
                                keep_regions.append(arm_region)
                        self.arm_regions[region.chrom] = keep_regions

                if sv.aneuploidy and sv.info['OP_TYPE'] == 'DUP':
                    orig_op = sv.operations[0]
                    operations = []
                    for copy_num in range(orig_op.transform.n_copies):
                        # For the writing of the output, we create an operation per copy to create new chromosome copies
                        transform = Transform(
                                                transform_type=TransformType.IDENTITY,
                                                is_in_place=False,
                                                divergence_prob=orig_op.transform.divergence_prob,
                                                n_copies=1
                                            )
                        operations.append(
                            Operation(transform=transform,
                                      op_info=orig_op.op_info,
                                      source_breakend_region=BreakendRegion(start_breakend=Breakend(0),
                                                                            end_breakend=Breakend(1)),
                                      target_insertion_breakend=Breakend(2),
                                      placement=[Locus(chrom=region.chrom, pos=region.start),
                                                 Locus(chrom=region.chrom, pos=region.end),
                                                 Locus(chrom=region.chrom + f'_copy_{self.chrom_copies[region.chrom] + copy_num}', pos=region.start)]
                                      )
                        )
                    self.chrom_copies[region.chrom] += orig_op.transform.n_copies
                    sv.operations = operations
                else:
                    self.used_aneuploid_chrom.add(region.chrom)

>>>>>>> 6debb8d9

            if time.time() - t_last_status > 10:
                logger.info(f'Placed {sv_num} of {len(self.svs)} SVs in {time.time()-t_start_placing:.1f}s')
                t_last_status = time.time()
        logger.info(f'Placed {len(self.svs)} svs in {time.time()-t_start_placing:.1f}s.')

    def determine_sv_placement_order(self) -> None:
        # place most constrained SVs first
        logger.info(f'Deciding placement order for {len(self.svs)} SVs')
<<<<<<< HEAD
        types_order = ['FIXED', OverlapMode.EXACT,  OverlapMode.PARTIAL, OverlapMode.CONTAINING, OverlapMode.CONTAINED, None]
        for sv in self.svs:
            if sv.enable_overlap_sv:
                sv.priority = 0
            elif sv.fixed_placement:
                sv.priority = 1
            else:
                distance = sum([dist for dist in sv.breakend_interval_lengths if dist is not None]) + 2
                sv.priority = (types_order.index(sv.overlap_mode) + 1) + 1/distance
=======
        types_order = ['ARM', OverlapMode.EXACT,  OverlapMode.PARTIAL, OverlapMode.CONTAINING, OverlapMode.CONTAINED, None]
        for sv in self.svs:
            with error_context(sv.config_descr):
                if sv.fixed_placement:
                    sv.priority = 0
                elif sv.arm_gain_loss or sv.aneuploidy:
                    sv.priority = 1
                else:
                    distance = sum([dist for dist in sv.breakend_interval_lengths if dist is not None]) + 2
                    sv.priority = (types_order.index(sv.overlap_mode) + 1) + 1/distance
>>>>>>> 6debb8d9
        self.svs.sort(key=lambda sv: sv.priority)

    def is_placement_valid(self, sv, placement):
        """Returns False if proposed placement of `sv` would run off chromosome or 
        touch blacklisted regions."""
        # The placement does not set all breakend positions
        if not len(placement) == len(sv.breakend_interval_lengths) + 1: return False
        chk(all([locus.pos <= self.chrom_lengths[locus.chrom] for locus in placement]), 'Please make sure that the imported'
                                                                                ' SV positions are within the chromosome length,'
                                                                                f' provided {sv}', error_type='value')
        for breakend1, breakend2 in pairwise(sv.breakends):
            # Ensure the positions are ordered in a same chromosome
            if not (placement[breakend1].chrom != placement[breakend2].chrom or
                    placement[breakend1].pos <= placement[breakend2].pos): return False
            # Ensure the distances between breakends are satisfied
            if not (sv.breakend_interval_lengths[breakend1] is None or
                    (placement[breakend2].chrom == placement[breakend1].chrom and
                     placement[breakend2].pos - placement[breakend1].pos
                     == sv.breakend_interval_lengths[breakend1])): return False
            # Ensure the minimum distance between breakends is satisfied
            if not (sv.breakend_interval_min_lengths[breakend1] is None or
                    (placement[breakend2].chrom == placement[breakend1].chrom and
                     placement[breakend2].pos - placement[breakend1].pos
                     >= sv.breakend_interval_min_lengths[breakend1])): return False
        for op_region in sv.get_regions(placement):
            # Ensure the regions covered by the SV do not contain a proportion of Ns above th_proportion_N
            # To ensure that am insertion target is not in between two Ns, the region is padded
            min_bound = max(0, op_region.start - 1)
            max_bound = min(self.chrom_lengths[op_region.chrom], op_region.end + 1)
            if utils.percent_N(self.reference.fetch(reference=op_region.chrom,
                                                    start=min_bound,
                                                    end=max_bound)) > self.config.get('th_proportion_N', DEFAULT_PERCENT_N):
                return False
        return True
    # end: def is_placement_valid(...)

    @functools.cache
    def get_relevant_blacklist_regions(self, blacklist_filter):
        return (RegionSet() if blacklist_filter is None else
                self.blacklist_regions.filtered(region_filter=blacklist_filter))

<<<<<<< HEAD
    def get_breakend(self, reference_regions, containing_region=None, avoid_chrom=None, blacklist_regions=None,
=======
    # Chop a region to remove blacklisted parts
    def slice_overlap(self, interval, overlaps):
        interval_tree = IntervalTree([interval])
        for overlap in overlaps:
            interval_tree.chop(overlap.begin, overlap.end)
        return [interval for interval in interval_tree if interval.length() > 0]

    def get_breakend(self, hap_id, containing_region=None, avoid_chrom=None, blacklist_regions=None,
>>>>>>> 6debb8d9
                            roi_length=0, total_length=0):
        max_random_tries = self.config.get("max_random_breakend_tries", DEFAULT_MAX_TRIES)
        num_tries = 0
        breakend = None
        ref_roi = None
        chromosomes = [chrom for chrom in self.reference_regions.chrom2itree if chrom != avoid_chrom]
<<<<<<< HEAD
        while breakend is None or ref_roi is None and num_tries < max_random_tries:
            breakend, ref_roi = self.get_random_breakend(reference_regions, containing_region=containing_region, chromosomes=chromosomes,
                                                    blacklist_regions=blacklist_regions, roi_length=roi_length, total_length=total_length)
=======
        while breakend is None and num_tries < max_random_tries:
            breakend, ref_roi = self.get_random_breakend(containing_region=containing_region, chromosomes=chromosomes,
                                                    blacklist_regions=blacklist_regions, roi_length=roi_length,
                                                         total_length=total_length, hap_id=hap_id)
>>>>>>> 6debb8d9
            num_tries += 1

        if breakend is None:
            # The breakend failed to be assigned by random sampling, look for a region fitting the SV actually available.
<<<<<<< HEAD
            return self.get_breakend_from_regions(reference_regions, containing_region=containing_region, avoid_chrom=avoid_chrom,
                                             blacklist_regions=blacklist_regions, roi_length=roi_length, total_length=total_length)
        return breakend, ref_roi

    def get_random_breakend(self, reference_regions, containing_region=None, chromosomes=None, blacklist_regions=None,
                            roi_length=0, total_length=0):
=======
            return self.get_breakend_from_regions(containing_region=containing_region, avoid_chrom=avoid_chrom,
                                             blacklist_regions=blacklist_regions, roi_length=roi_length,
                                                  total_length=total_length)
        return breakend, ref_roi

    def get_random_breakend(self, containing_region=None, chromosomes=None, blacklist_regions=None,
                            roi_length=0, total_length=0, hap_id=2):
>>>>>>> 6debb8d9
        if containing_region is None:
            chromosomes = [chrom for chrom in chromosomes if self.chrom_lengths[chrom]-total_length >= 0]
            bounds = {chrom: (0, self.chrom_lengths[chrom]-total_length) for chrom in chromosomes}
            chrom = chromosomes[random.randint(0, len(chromosomes)-1)]
        else:
            chrom = containing_region.chrom
            bounds = {chrom: (containing_region.start, containing_region.end)}

        breakend = random.randint(bounds[chrom][0], bounds[chrom][1])
        region = Region(start=breakend, end=breakend, chrom=chrom)

        if (chrom in blacklist_regions.chrom2itree) and (blacklist_regions.strictly_contains_point(region.start, region.chrom) or
                                                         blacklist_regions.strictly_contains_point(region.end, region.chrom)):
            return None, None
<<<<<<< HEAD
        ref_rois = self.get_reference_interval(region, reference_regions)
        ref_roi = None
        for roi in ref_rois:
            # There might be two overlapping ref intervals if there was an insertion target and the min_intersv_dist is 0
            if breakend + roi_length > roi.data.end: continue
            ref_roi = roi.data
            break
        return region, ref_roi

    def get_breakend_from_regions(self, reference_regions, containing_region=None, avoid_chrom=None, blacklist_regions=None,
=======

        ref_roi = self.get_reference_interval(region, hap_id)
        if (len(ref_roi) != 1) or (breakend + roi_length > ref_roi[0].end):
            return None, None

        return region, ref_roi[0].data

    def get_breakend_from_regions(self, containing_region=None, avoid_chrom=None, blacklist_regions=None,
>>>>>>> 6debb8d9
                            roi_length=0, total_length=0):
        max_random_tries = self.config.get("max_random_breakend_tries", DEFAULT_MAX_TRIES)
        # The region is not constrained, we use the interval tree defined from the reference file
        chrom_trees = reference_regions.chrom2itree
        rois = []
        weights = []
        for chrom_tree, tree in chrom_trees.items():
            if (avoid_chrom is not None) and (chrom_tree == avoid_chrom): continue
            ref_intervals = tree
            if containing_region is not None:
                # The breakend is after a dispersion and has to satisfy the constraints induced by already placed breakends.
                if chrom_tree != containing_region.chrom: continue
                ref_intervals = []
                overlaps = tree.overlap(containing_region.start-0.2, containing_region.end+0.2)
                for overlap in overlaps:
                    # Chop the intervals overlapping the containing region
                    min_interval = min(overlap.data.start, containing_region.start)
                    max_interval = max(overlap.data.end, containing_region.end)
                    ref_intervals.append(Interval(begin=min_interval-0.1, end=max_interval+0.1,
                                                  data=overlap.data.replace(start=min_interval, end=max_interval)))
            for interval in ref_intervals:
                # Remove the intervals that are too small or too close to the end of the chromosome
                if interval.length() < roi_length: continue
                if interval.data.start + total_length > self.chrom_lengths[chrom_tree]: continue
                rois.append((interval, interval))
                weights.append(interval.length() + 1)
        if not rois:
            return None, None

        total_weights = sum(weights)
        invalid = True
        num_iteration = 0
        roi = None
        ref_roi = None
        breakend = None
        # Ensure the breakends of the anchor are not in a blacklist region
        while invalid and num_iteration < max_random_tries:
            roi_idx = np.random.choice(len(rois), p=[weight / total_weights for weight in weights])
            roi, ref_roi = rois[roi_idx]
            # We are looking for a breakend.
            max_bound = min(roi.data.end - roi_length, self.chrom_lengths[roi.data.chrom] - total_length)
            if roi.data.start > max_bound: continue

            if roi.data.start == max_bound:
                breakend = max_bound
            else:
                breakend = np.random.randint(roi.data.start, max_bound)

            invalid = False
            if blacklist_regions and roi.data.chrom in blacklist_regions.chrom2itree:
                invalid = blacklist_regions.strictly_contains_point(breakend, roi.chrom)
            num_iteration += 1
        if invalid:
            return None, None

        roi = Interval(begin=breakend-0.1, end=breakend+0.1, data=roi.data.replace(start=breakend, end=breakend))
        return roi.data, ref_roi.data

    # Provides a list of valid rois and weights corresponding to their length to uniformly draw from
<<<<<<< HEAD
    def get_overlap_region(self, sv_category, roi_index, init_roi, reference_regions, anchor_length=None,
=======
    def get_overlap_region(self, sv_category, roi_index, init_roi, hap_id, anchor_length=None,
>>>>>>> 6debb8d9
                           overlap_mode=None, roi_filter=None):
        # The region is constrained we use the interval tree defined from the bed file
        roi_list = self.rois_overlap[sv_category]
        # Add the beginning of the ROIs list at the end of the list of ROIs to check to ensure all are checked in case we run out.
        for region in (roi_list[roi_index:] + roi_list[:init_roi]):
            roi_index = (roi_index + 1) % len(roi_list)
            if not roi_filter.satisfied_for(region): continue
<<<<<<< HEAD
            valid_region, ref_roi = self.check_interval_overlap(region, reference_regions, roi_filter, anchor_length, overlap_mode)
=======
            valid_region, ref_roi = self.check_interval_overlap(region, roi_filter, anchor_length, overlap_mode, hap_id)
>>>>>>> 6debb8d9
            if valid_region is not None:
                # A copy of the valid region is returned so we do not change the provided overlap regions (several SVs might overlap it)
                return copy.deepcopy(valid_region), ref_roi.data, roi_index
        return None, None, None

<<<<<<< HEAD
    def check_interval_overlap(self, region, reference_regions, roi_filter, anchor_length, overlap_mode):
        # Only keep regions of the interval that are in the reference
        ref_intervals = self.get_reference_interval(region, reference_regions)
=======
    def check_interval_overlap(self, region, roi_filter, anchor_length, overlap_mode, hap_id):
        # Only keep regions of the interval that are in the reference
        ref_intervals = self.get_reference_interval(region, hap_id)
>>>>>>> 6debb8d9
        random.shuffle(ref_intervals)
        if not ref_intervals:
            return None, None
        if overlap_mode == OverlapMode.CONTAINED:
            # Remove too small regions if the overlap is contained
            for ref_interval in ref_intervals:
                if region.length() <= anchor_length: continue
                left_bound = max(region.start, ref_interval.data.start)
                right_bound = min(region.end, ref_interval.data.end)
                intersection = region.replace(start=left_bound, end=right_bound)
                if intersection.length() < anchor_length: continue
                # Discards intervals smaller than the minimum overlap.
                if (roi_filter.region_length_range[0] is not None) and (intersection.length() < roi_filter.region_length_range[0]): continue
                return intersection, ref_interval
            return None, None
        # If the overlap is exact we disregard the intervals that have already been sliced or are not fully covered by the reference
        elif overlap_mode == OverlapMode.EXACT:
            if ((ref_intervals is None) or (len(ref_intervals) != 1) or
                    (region.orig_start != region.start) or (region.orig_end != region.end)):
                return None, None

            ref_interval = ref_intervals.pop()
            if (ref_interval is None) or (ref_interval.end < region.end) or (ref_interval.begin > region.start):
                return None, None
            return region, ref_interval
        # If the overlap is partial we remove regions that have been sliced on both sides (only allows contained overlap)
        elif overlap_mode == OverlapMode.PARTIAL:
            # If the length of the anchor is 1 a strict overlap is not possible by definition
            if anchor_length == 1:
                return None, None
            # In case the regions defined by the bed file do not match the  ones defined by the reference we might have no or several containing intervals
            for ref_interval in ref_intervals:
                # Check that the region is within the limits of the reference
                left_bound = max(region.start, ref_interval.data.start)
                right_bound = min(region.end, ref_interval.data.end)
                if right_bound <= left_bound: continue
                # Check if the constraint region has an extremity overlapped by the reference, if not there is no possible partial overlap
                if (right_bound == ref_interval.data.end) and (left_bound == ref_interval.data.start): continue
                intersection = region.replace(start=left_bound, end=right_bound)
                # There is at least one valid partial overlap on the left or the right
                overlap_left = ref_interval.data.start + anchor_length < intersection.end - 1
                overlap_right = ref_interval.data.end - anchor_length > intersection.start + 1
                if not (overlap_left or overlap_right): continue
                # Discards regions smaller than the minimum overlap.
                if (roi_filter.region_length_range[0] is not None) and (intersection.length() < roi_filter.region_length_range[0]): continue
                return intersection, ref_interval
            return None, None
        # If the overlap is containing remove the intervals that have been sliced or too big to be strictly included on both sides
        elif overlap_mode == OverlapMode.CONTAINING:
            if ((region.orig_start != region.start) or
                    (region.orig_end != region.end) or
                    region.length() > anchor_length - 2):
                return None, None
            # check that the interval is fully contained in the reference
            if len(ref_intervals) > 1: return None, None
            ref_interval = ref_intervals.pop()

            if (ref_interval.data.start > region.start) or (ref_interval.data.end < region.end):
                return None, None
            return region, ref_interval
        else:
            chk(False, f'Invalid overlap_mode {overlap_mode}')

<<<<<<< HEAD
    def get_reference_interval(self, roi, reference_regions):
        #Get the reference interval overlapping a ROI if any.
        for chrom_tree, tree in reference_regions.chrom2itree.items():
            if chrom_tree == roi.chrom:
                # Padding to ensure that intervals reduced to a point are still processed correctly.
                overlap_interval = list(tree.overlap(roi.start-0.2, roi.end+0.2))
                # For determinism as the overlap function output is a set
                overlap_interval.sort(key=lambda x: (x.begin, x.end))
                # To prevent biases by always selecting the first interval.
                random.shuffle(overlap_interval)
=======
    def get_reference_interval(self, roi, hap_id):
        #Get the reference interval overlapping a ROI if any.
        for chrom_tree, trees in self.reference_regions.chrom2itree.items():
            if chrom_tree == roi.chrom:
                # Padding to ensure that intervals reduced to a point are still processed correctly.
                overlap_interval = list(trees[hap_id].overlap(roi.start-0.1, roi.end+0.1))
>>>>>>> 6debb8d9
                return overlap_interval

    # From input roi and ref_roi, places the anchor in roi such that the overlap constraints are fulfilled  and
    # the anchor fits in ref_roi which represents a region non used by another SV.
    def choose_anchor_placement(self, roi, ref_roi, anchor_length, overlap_mode, region_length_range=[None, None],
                                blacklist_regions=None):
        """Finds the next ROI that meets `roi_filter` (if given) and on which at least
        one anchor placement of `anchor_length` satisfying `overlap_mode` is possible,
        randomly chooses an anchor placement on the ROI, and returns the pair (anchor, roi).
        If no suitable placement exists for any ROI, returns (None, None).
        """
        max_random_tries = self.config.get("max_random_breakend_tries", DEFAULT_MAX_TRIES)

        if overlap_mode == OverlapMode.EXACT:
            # Ensure the breakends of the roi are not in a blacklist region
            if blacklist_regions and roi.chrom in blacklist_regions.chrom2itree:
                overlaps = blacklist_regions.chrom2itree[roi.chrom].overlap(roi.start, roi.start)
                overlaps += blacklist_regions.chrom2itree[roi.chrom].overlap(roi.end, roi.end)
                if overlaps:
                    return None, None
            return roi, ref_roi

        if overlap_mode == OverlapMode.CONTAINED:
            invalid = True
            num_iteration = 0
            anchor_region = None
            # Ensure the breakends of the anchor are not in a blacklist region
            while invalid and num_iteration < max_random_tries:
                bound_placement = roi.end - roi.start - anchor_length
                offset = random.randint(0, bound_placement)
                anchor_region = roi.replace(start=roi.start + offset,
                                            end=roi.start + offset + anchor_length)
                invalid = False
                if blacklist_regions and anchor_region.chrom in blacklist_regions.chrom2itree:
                    invalid = blacklist_regions.strictly_contains_point(anchor_region.start, anchor_region.chrom)
                    invalid += blacklist_regions.strictly_contains_point(anchor_region.end, anchor_region.chrom)
                num_iteration += 1
            if invalid:
                return None, None
            return anchor_region, ref_roi

        if overlap_mode == OverlapMode.PARTIAL:
            #Looking for the possible positions for the start of the anchor
            possible_starts = []
            # Overlap on the left side
            # The minimum requested overlap has to be satisfied if provided.
            left_overlap = max(ref_roi.start, roi.start - anchor_length + if_not_none(region_length_range[0], 1))
            # On the right we ensure that the anchor won't end after the end of the region in which case it would be a containing overlap.
            # The maximum overlap length requested has to be satisfied if provided.
            right_overlap = min(roi.start - if_not_none(region_length_range[1], 1), roi.end - anchor_length - 1)
            if (roi.start == roi.orig_start) and (right_overlap >= left_overlap):
                possible_starts += list(range(left_overlap, right_overlap + 1))

            # Overlap on the right side.
            left_overlap = max(roi.end - if_not_none(region_length_range[1], anchor_length) + 1,
                                     roi.start + 1)
            right_overlap = min(ref_roi.end - anchor_length, roi.end - if_not_none(region_length_range[0], 1))
            if (roi.end == roi.orig_end) and (right_overlap >= left_overlap):
                possible_starts += list(range(left_overlap, right_overlap + 1))

            # Prevent exact overlap
            if roi.start in possible_starts and anchor_length == roi.length():
                possible_starts.remove(roi.start)

            if not possible_starts: return (None, None)

            invalid = True
            num_iteration = 0
            anchor_region = None
            # Ensure the breakends of the anchor are not in a blacklist region
            while invalid and num_iteration < max_random_tries:
                start_breakend = random.choice(possible_starts)
                end_breakend = start_breakend + anchor_length

                anchor_region = roi.replace(start=start_breakend, end=end_breakend)

                invalid = False
                if blacklist_regions and anchor_region.chrom in blacklist_regions.chrom2itree:
                    invalid = blacklist_regions.strictly_contains_point(anchor_region.start, anchor_region.chrom)
                    invalid += blacklist_regions.strictly_contains_point(anchor_region.end, anchor_region.chrom)
                num_iteration += 1
            if invalid:
                return None, None
            return anchor_region, ref_roi

        if overlap_mode == OverlapMode.CONTAINING:
            left_bound = max(ref_roi.start, roi.end + 1 - anchor_length)
            right_bound = min(roi.start - 1, ref_roi.end - anchor_length)

            if left_bound > right_bound: return None, None

            invalid = True
            num_iteration = 0
            anchor_region = None
            # Ensure the breakends of the anchor are not in a blacklist region
            while invalid and num_iteration < max_random_tries:
                start_breakend = random.randint(left_bound, right_bound)
                end_breakend = start_breakend + anchor_length

                if end_breakend > ref_roi.end: return None, None

                anchor_region = roi.replace(start=start_breakend, end=end_breakend)

                invalid = False
                if blacklist_regions and anchor_region.chrom in blacklist_regions.chrom2itree:
                    invalid = blacklist_regions.strictly_contains_point(anchor_region.start, anchor_region.chrom)
                    invalid += blacklist_regions.strictly_contains_point(anchor_region.end, anchor_region.chrom)
                num_iteration += 1
            if invalid:
                return None, None
            return anchor_region, ref_roi

    # Sum the SV lengths up to the next dispersion
    def sum_lengths(self, breakend_interval_lengths, breakends, dispersions):
        contiguous_length = 0
        for idx, breakend in enumerate(breakends):
            if (breakend in dispersions) or (breakend_interval_lengths[idx] is None): break
            contiguous_length += breakend_interval_lengths[idx]
        return contiguous_length

    # Function to traverse the breakends starting from an anchor region or the first breakend. Breakends are placed using a
    # known distance or a new breakend is randomly chosen among the available regions. When starting from an anchor,
    # the traversal can be in forward or backward order.
    def propagate_placement(self, placement_dict, roi, ref_roi, breakends, lengths, min_dist, blacklist_regions,
                            interchromosomal, dispersions, backward, hap_id, anchor_breakends=None):
            shift = 1 if not backward else -1
            # In case of exact overlap with several symbols in the anchor
            anchor_roi = roi
            for pos, breakend in enumerate(breakends):
                if breakend+shift in placement_dict:
                    # If we have an anchor so we do not move its breakend.
                    locus = placement_dict[breakend+shift]
                    roi = Region(chrom=locus.chrom, start=locus.pos, end=locus.pos, kind=roi.kind, motif=roi.motif)
                    continue
                distance = lengths[pos]
                if distance is None:
                    # If we have an interchromosomal dispersion we want to change chromosome otherwise keep the same one.
                    avoid_chrom = roi.chrom
                    containing_region = None
                    in_anchor = (anchor_breakends is not None and
                                 anchor_breakends.start_breakend <= breakend < anchor_breakends.end_breakend)
                    contiguous_length = self.sum_lengths(lengths[pos:], breakends[breakend:], dispersions[breakend:])
                    # If interchromosomal the length is the contiguous length
                    total_length = contiguous_length
                    if not interchromosomal or in_anchor:
                        total_length = sum([length for length in lengths[pos:] if length is not None])
                        avoid_chrom = None
                        bound = if_not_none(min_dist[pos], 0)
                        if in_anchor:
                            # we add a breakend position between the last breakend placed from th same SV, and the end of the anchor roi
                            # +1 to ensure the previous symbol in the anchor doesn't have a length of 0
                            left_bound = roi.start + 1
                            # -1 to ensure the current symbol doesn't have a length of 0
                            right_bound = anchor_roi.end - 1
                        else:
                            left_bound = 0 if backward else (roi.end + bound)
                            right_bound = (roi.start - bound) if backward else self.chrom_lengths[roi.chrom]
                        if left_bound > right_bound: return None
<<<<<<< HEAD
                        containing_region = Region(chrom=roi.chrom, start=left_bound, end=right_bound, kind=roi.kind, motif=roi.motif)
                    roi, ref_roi = self.get_breakend(self.reference_regions,
                                                     avoid_chrom=avoid_chrom,
                                                     blacklist_regions=blacklist_regions,
                                                     containing_region=containing_region,
                                                     roi_length=contiguous_length,
                                                     total_length=total_length)
=======
                        containing_region = Region(chrom=roi.chrom, start=left_bound, end=right_bound)
                    roi, ref_roi = self.get_breakend(avoid_chrom=avoid_chrom,
                                                            blacklist_regions=blacklist_regions,
                                                            containing_region=containing_region,
                                                            roi_length=contiguous_length,
                                                            total_length=total_length,
                                                            hap_id=hap_id)
>>>>>>> 6debb8d9
                    if roi is None: return None
                    position = roi.start
                else:
                    position = roi.start - distance if backward else roi.start + distance
                    if (blacklist_regions is not None) and (roi.chrom in blacklist_regions.chrom2itree):
                        # blacklist regions are the same on both haplotypes
                        if blacklist_regions.strictly_contains_point(position, roi.chrom):
                            return None
                    if breakend in dispersions:
<<<<<<< HEAD
                        overlap = self.reference_regions.chrom2itree[roi.chrom].overlap(Interval(begin=position-0.2, end=position+0.2))
=======
                        # The placement has to be valid on the haplotypes corresponding to the SV's genotype
                        overlap = self.reference_regions.chrom2itree[roi.chrom][hap_id].overlap(Interval(begin=position - 0.1, end=position + 0.1))
>>>>>>> 6debb8d9
                        valid = len(overlap) > 0
                        if valid:
                            ref_roi = overlap.pop().data
                    else:
                        valid = ref_roi.start <= position <= ref_roi.end
                    if not valid: return None
                    roi = Region(start=position, end=position, chrom=roi.chrom)
                placement_dict[breakend + shift] = Locus(chrom=roi.chrom, pos=position)
            return placement_dict

    def get_arm_region(self, sv):
        # If self.chrom_copies[chrom] > 0, the chromosome has been copied by an aneuploid DUP, it can only be used for aneuploid DUP
        if not sv.aneuploidy:
            available_regions = [region for chrom, regions in self.arm_regions.items() for region in regions
                                 if not self.chrom_copies[chrom] > 0]
        else:
            available_chrom = sv.aneuploid_chrom
            if not available_chrom:
                available_chrom = list(self.chrom_lengths.keys())
            available_chrom = [chrom for chrom in available_chrom if chrom not in self.used_aneuploid_chrom]
            available_regions = [Region(chrom=chrom, start=0, end=self.chrom_lengths[chrom]) for chrom in available_chrom]
        return random.choice(available_regions)

    def place_sv(self, sv, roi_index):
        assert not sv.is_placed()
        reference_regions = self.reference_regions
        if sv.enable_overlap_sv:
            reference_regions = self.reference_sv_overlap_regions

        if sv.fixed_placement:
            chk(self.is_placement_valid(sv, sv.fixed_placement),f'cannot place imported SV {sv}, please check your SVs '
                                                                f'are non overlapping and try lowering the min_intersv_dist or'
                                                                f' increasing th_proportion_N.')
            sv.set_placement(placement=sv.fixed_placement, roi=None)
            return
<<<<<<< HEAD
=======
        elif sv.arm_gain_loss or sv.aneuploidy:
            region = self.get_arm_region(sv)

            # Only affect the requested arm_percent portion of the arm
            portion_length = floor(region.length() * sv.arm_percent / 100)
            start = 0  if region.start == 0 else region.end - portion_length
            end = region.start + portion_length if region.start == 0 else region.end
            region = Region(chrom=region.chrom, start=start, end=end)

            placement = [Locus(chrom=region.chrom, pos=start),
                         Locus(chrom=region.chrom, pos=end)]
            sv.set_placement(placement=placement, roi=region, operation=sv.operations[0])
            return
>>>>>>> 6debb8d9

        n_placement_attempts = 0
        max_tries = self.config.get("max_tries", DEFAULT_MAX_TRIES)
        blacklist_regions = self.get_relevant_blacklist_regions(sv.blacklist_filter)
        sv_set = sv.info['VSET']
        hap_id = 0
        if self.enable_hap_overlap:
            hap_id = 2 if sv.genotype[0] and sv.genotype[1] else sv.genotype[1]
        init_roi = 0
        if sv.overlap_mode in [OverlapMode.CONTAINED, OverlapMode.PARTIAL]:
            # Where to start checking the ROIs, prevent the bias of checking the first ROIs over and over
            roi_index = init_roi = random.randint(0, len(self.rois_overlap[sv_set]))
        while not sv.is_placed() and (n_placement_attempts < max_tries):
            n_placement_attempts += 1
            placement_dict: dict[Breakend, Locus] = {}
            breakend_interval_lengths = list(sv.breakend_interval_lengths)
            min_distances = list(sv.breakend_interval_min_lengths)
            anchor_start = anchor_end = 0
            if sv.anchor is not None:
                roi, ref_roi, roi_index = self.get_overlap_region(sv_category=sv_set,
                                                                  anchor_length=sv.get_anchor_length(),
                                                                  reference_regions=reference_regions,
                                                                  overlap_mode=sv.overlap_mode,
                                                                  roi_filter=sv.roi_filter,
                                                                  hap_id=hap_id,
                                                                  roi_index=roi_index,
                                                                  init_roi=init_roi)

                if roi is None or ref_roi is None:
                    chk(False, f'No available ROI satisfying the constraints for {sv}' +
                        f' of anchor length {sv.get_anchor_length()}'*(sv.get_anchor_length() is not None))
                anchor_start = sv.anchor.start_breakend
                anchor_end = sv.anchor.end_breakend
                roi, ref_roi = (
                    self.choose_anchor_placement(
                        roi=roi,
                        ref_roi=ref_roi,
                        anchor_length=sv.get_anchor_length(),
                        overlap_mode=sv.overlap_mode,
                        region_length_range=sv.roi_filter.region_length_range,
                        blacklist_regions=blacklist_regions))

                if (roi is None) or (ref_roi is None):
                    continue
            else:
                # Compute the length needed in the ROI to fit the breakends not seperated by dispersions
                total_length = contiguous_length = self.sum_lengths(breakend_interval_lengths,
                                                                    range(len(breakend_interval_lengths)),
                                                                    sv.dispersions)
                if not sv.is_interchromosomal:
                    total_length = sum([length for length in breakend_interval_lengths if length is not None])
<<<<<<< HEAD
                roi, ref_roi = self.get_breakend(reference_regions, blacklist_regions=blacklist_regions,
                                                 roi_length=contiguous_length, total_length=total_length)
=======
                roi, ref_roi = self.get_breakend(hap_id=hap_id, blacklist_regions=blacklist_regions,
                                                        roi_length=contiguous_length, total_length=total_length)
>>>>>>> 6debb8d9
                if roi is None or ref_roi is None: break
            placement_dict[anchor_start] = Locus(chrom=roi.chrom, pos=roi.start)
            placement_dict[anchor_end] = Locus(chrom=roi.chrom, pos=roi.end)
            # Place the other breakends using the distances starting from the anchor ones towards the extremities.
            if anchor_start > 0:
                placement_dict = self.propagate_placement(hap_id=hap_id,
                                                          placement_dict=placement_dict,
                                                          roi=roi,
                                                          ref_roi=ref_roi,
                                                          breakends=[i for i in range(anchor_start, 0, -1)],
                                                          lengths=[breakend_interval_lengths[i] for i in range(anchor_start-1, -1, -1)],
                                                          min_dist=[min_distances[i] for i in range(anchor_start-1, -1, -1)],
                                                          blacklist_regions=blacklist_regions,
                                                          interchromosomal=sv.is_interchromosomal,
                                                          dispersions=sv.dispersions,
                                                          backward=True)
                if placement_dict is None: continue
<<<<<<< HEAD
            placement_dict = self.propagate_placement(placement_dict=placement_dict,
                                                         roi=roi,
                                                         ref_roi=ref_roi,
                                                         breakends=[i for i in range(anchor_start, len(breakend_interval_lengths))],
                                                         lengths = breakend_interval_lengths[anchor_start:],
                                                         min_dist = min_distances[anchor_start:],
                                                         blacklist_regions = blacklist_regions,
                                                         interchromosomal = sv.is_interchromosomal,
                                                         dispersions=sv.dispersions,
                                                         backward=False,
                                                         anchor_breakends=sv.anchor)

=======
            placement_dict = self.propagate_placement(hap_id=hap_id,
                                                      placement_dict=placement_dict,
                                                      roi=roi,
                                                      ref_roi=ref_roi,
                                                      breakends=[i for i in range(anchor_start, len(breakend_interval_lengths))],
                                                      lengths = breakend_interval_lengths[anchor_start:],
                                                      min_dist = min_distances[anchor_start:],
                                                      blacklist_regions = blacklist_regions,
                                                      interchromosomal = sv.is_interchromosomal,
                                                      dispersions=sv.dispersions,
                                                      backward=False,
                                                      anchor_breakends=sv.anchor)
>>>>>>> 6debb8d9
            if placement_dict is None: continue
            placement: list[Locus] = [placement_dict[breakend] for breakend in sv.breakends]
            if not self.is_placement_valid(sv, placement): continue
            sv.set_placement(placement=placement, roi=roi, operation=sv.operations[0])
        # end: while not sv.is_placed() and (n_placement_attempts < max_tries):
        if not sv.is_placed():
            raise RuntimeError(f'Could not place SV within {max_tries=}')

        if sv.is_placed():
            logger.debug(f'Placed {sv=} within {n_placement_attempts=}')
        return roi_index

    # end: def place_sv(self, sv)

    def output_results(self) -> None:
        logger.info('Writing outputs')
        output_writer = OutputWriter(self.svs, self.overlap_sv_regions, self.reference, self.chrom_lengths,
                                     self.output_path, self.config)
        logger.info('Writing new haplotypes')
        output_writer.output_haps()
        logger.info('Writing VCF file')
        output_writer.output_vcf()
        logger.info('Writing novel insertions file')
        output_writer.output_novel_insertions()
        logger.info('Writing novel adjacencies file')
        output_writer.output_novel_adjacencies()
        output_writer.output_stats()

        # dev only
        output_writer.output_svops_bed()

        self.reference.close()

        logger.info(f'Output path: {self.output_path}')

    # for testing only
    def produce_variant_genome(self, fasta1_out, fasta2_out, ins_fasta):
        self.run()
        shutil.copyfile(os.path.join(self.output_path, 'sim.hapA.fa'), fasta1_out)
        shutil.copyfile(os.path.join(self.output_path, 'sim.hapB.fa'), fasta2_out)
        shutil.copyfile(os.path.join(self.output_path, 'sim.novel_insertions.fa'), ins_fasta)

# end: class SVSimulator

def parse_args():
    parser = argparse.ArgumentParser()

    parser.add_argument('-c', '--config', required=True, help='YAML config file')
    
    return parser.parse_args()


def run_simulator():
    start_time = time.time()
    logger.info('insilicoSV version %s' % __version__)
    args = parse_args()
    simulator = SVSimulator(config_path=args.config)
    simulator.run()
    logger.info(f'insilicoSV finished in {time.time()-start_time:.1f}s')

if __name__ == '__main__':
    run_simulator()<|MERGE_RESOLUTION|>--- conflicted
+++ resolved
@@ -16,12 +16,9 @@
 from intervaltree import Interval, IntervalTree
 from pysam import FastaFile
 import yaml
-<<<<<<< HEAD
 import copy
-=======
 from collections import defaultdict
 from math import floor
->>>>>>> 6debb8d9
 
 from insilicosv import utils, __version__
 from insilicosv.utils import (
@@ -60,9 +57,7 @@
     output_path: str
     verbose: bool
 
-
     def __init__(self, config_path):
-
         try:
             with open(config_path) as config_yaml:
                 self.config = yaml.safe_load(config_yaml)
@@ -91,18 +86,15 @@
         self.num_svs = {}
         self.rois_overlap = {}
         self.output_path = os.path.dirname(config_path)
-<<<<<<< HEAD
+        self.enable_hap_overlap = self.config.get('enable_hap_overlap', False)
+
 
         # Tree to keep track of the overlap SV regions with the operation performed to give to the OutputWriter
         self.has_overlap_sv = False
         self.overlap_sv_regions = RegionSet()
-        
-=======
-        self.enable_hap_overlap = self.config.get('enable_hap_overlap', False)
-
->>>>>>> 6debb8d9
+
         self.reference = FastaFile(self.config['reference'])
-        self.chrom_lengths = { chrom: chrom_length
+        self.chrom_lengths = {chrom: chrom_length
                                for chrom, chrom_length in zip(self.reference.references,
                                                               self.reference.lengths) }
         # Store a dict of the chr arms if any of the sv has the flag arm_gain_loss or aneuploidy
@@ -120,13 +112,8 @@
             chk(k in ('reference', 'max_tries', 'max_random_breakend_tries', 'homozygous_only', 'heterozygous_only', 'min_intersv_dist',
                       'random_seed', 'output_no_haps', 'output_adjacencies', 'output_paf', 'output_svops_bed', 'th_proportion_N',
                       'output_paf_intersv', 'verbose', 'variant_sets', 'overlap_regions', 'blacklist_regions',
-<<<<<<< HEAD
-                      'filter_small_chr'),
+                      'filter_small_chr', 'arms', 'enable_hap_overlap'),
                 f'invalid top-level config: {k}', error_type='syntax')
-=======
-                      'filter_small_chr', 'arms', 'enable_hap_overlap'),
-                f'invalid top-level config: {k}')
->>>>>>> 6debb8d9
 
         chk(utils.is_readable_file(config['reference']), f'reference must be a readable file')
         chk(isinstance(config.get('variant_sets'), list),'variant_sets must specify a list')
@@ -158,14 +145,11 @@
             self.arm_regions[fields[0]].append(Region(chrom=fields[0], start=int(fields[3]), end=int(fields[1])))
 
     def load_rois(self):
-<<<<<<< HEAD
-        self.reference_regions = RegionSet.from_fasta(self.config['reference'], self.config.get('filter_small_chr', FILTER_SMALL_CHR), region_kind='_reference_')
+        self.reference_regions = RegionSet.from_fasta(self.config['reference'],
+                                                      self.config.get('filter_small_chr', FILTER_SMALL_CHR),
+                                                      region_kind='_reference_', enable_hap_overlap=self.enable_hap_overlap)
         if self.has_overlap_sv:
             self.reference_sv_overlap_regions = copy.deepcopy(self.reference_regions)
-=======
-        self.reference_regions = RegionSet.from_fasta(self.config['reference'], self.config.get('filter_small_chr', 0),
-                                                      region_kind='_reference_', enable_hap_overlap=self.enable_hap_overlap)
->>>>>>> 6debb8d9
         # Get the ROIs for overlap constraints
         if any(mode is not None for mode in self.overlap_modes.values()):
             rois_overlap = RegionSet.from_beds(utils.as_list(self.config.get('overlap_regions', [])), to_region_set=False)
@@ -249,7 +233,6 @@
             self.overlap_ranges[vset_num] = ranges
             self.overlap_kinds[vset_num] = kinds
             self.overlap_modes[vset_num] = mode
-
             self.svs.extend(vset_svs)
 
             if vset_svs[0].enable_overlap_sv:
@@ -263,12 +246,52 @@
     def update_available_reference(self, sv):
         for region in sv.get_regions():
             region_padded = region.padded(self.config.get('min_intersv_dist', MIN_INTERSV_DIST))
-            self.reference_regions.chop(region_padded)
+            self.reference_regions.chop(region_padded, sv.genotype)
+
+            # We remove used arms from the arm_regions
+            if self.arm_regions:
+                if region.chrom in self.arm_regions:
+                    arm_regions = self.arm_regions[region.chrom]
+                    keep_regions = []
+                    for arm_region in arm_regions:
+                        if not (
+                                arm_region.start <= region.start <= arm_region.end or arm_region.start <= region.end <= arm_region.end):
+                            keep_regions.append(arm_region)
+                    self.arm_regions[region.chrom] = keep_regions
+
+            if sv.aneuploidy and sv.info['OP_TYPE'] == 'DUP':
+                orig_op = sv.operations[0]
+                operations = []
+                for copy_num in range(orig_op.transform.n_copies):
+                    # For the writing of the output, we create an operation per copy to create new chromosome copies
+                    transform = Transform(
+                        transform_type=TransformType.IDENTITY,
+                        is_in_place=False,
+                        divergence_prob=orig_op.transform.divergence_prob,
+                        n_copies=1
+                    )
+                    operations.append(
+                        Operation(transform=transform,
+                                  op_info=orig_op.op_info,
+                                  source_breakend_region=BreakendRegion(start_breakend=Breakend(0),
+                                                                        end_breakend=Breakend(1)),
+                                  target_insertion_breakend=Breakend(2),
+                                  placement=[Locus(chrom=region.chrom, pos=region.start),
+                                             Locus(chrom=region.chrom, pos=region.end),
+                                             Locus(
+                                                 chrom=region.chrom + f'_copy_{self.chrom_copies[region.chrom] + copy_num}',
+                                                 pos=region.start)]
+                                  )
+                    )
+                self.chrom_copies[region.chrom] += orig_op.transform.n_copies
+                sv.operations = operations
+            else:
+                self.used_aneuploid_chrom.add(region.chrom)
 
     def update_overlap_svs(self, sv):
         for region in sv.get_regions():
-            self.overlap_sv_regions.add_region(region, sv=sv)
-            self.reference_sv_overlap_regions.chop(region)
+            self.overlap_sv_regions.add_region(region, sv=sv, enable_hap_overlap=self.enable_hap_overlap)
+            self.reference_sv_overlap_regions.chop(region, sv.genotype)
 
     def place_svs(self):
         # Currently, we place SVs one at a time.
@@ -285,55 +308,11 @@
             roi_indexes[svset] = self.place_sv(sv, roi_indexes[svset])
             logger.debug(f'Placed {sv_num=} {sv=} in {time.time()-t_start_placing_sv}s')
             assert sv.is_placed()
-<<<<<<< HEAD
 
             if not sv.enable_overlap_sv:
                 self.update_available_reference(sv)
             else:
                 self.update_overlap_svs(sv)
-=======
-            for region in sv.get_regions():
-                region_padded = region.padded(self.config.get('min_intersv_dist', 1))
-                self.reference_regions.chop(region_padded, sv.genotype)
-
-                # We remove used arms from the arm_regions
-                if self.arm_regions:
-                    if region.chrom in self.arm_regions:
-                        arm_regions = self.arm_regions[region.chrom]
-                        keep_regions = []
-                        for arm_region in arm_regions:
-                            if not(arm_region.start <= region.start <= arm_region.end or arm_region.start <= region.end <= arm_region.end):
-                                keep_regions.append(arm_region)
-                        self.arm_regions[region.chrom] = keep_regions
-
-                if sv.aneuploidy and sv.info['OP_TYPE'] == 'DUP':
-                    orig_op = sv.operations[0]
-                    operations = []
-                    for copy_num in range(orig_op.transform.n_copies):
-                        # For the writing of the output, we create an operation per copy to create new chromosome copies
-                        transform = Transform(
-                                                transform_type=TransformType.IDENTITY,
-                                                is_in_place=False,
-                                                divergence_prob=orig_op.transform.divergence_prob,
-                                                n_copies=1
-                                            )
-                        operations.append(
-                            Operation(transform=transform,
-                                      op_info=orig_op.op_info,
-                                      source_breakend_region=BreakendRegion(start_breakend=Breakend(0),
-                                                                            end_breakend=Breakend(1)),
-                                      target_insertion_breakend=Breakend(2),
-                                      placement=[Locus(chrom=region.chrom, pos=region.start),
-                                                 Locus(chrom=region.chrom, pos=region.end),
-                                                 Locus(chrom=region.chrom + f'_copy_{self.chrom_copies[region.chrom] + copy_num}', pos=region.start)]
-                                      )
-                        )
-                    self.chrom_copies[region.chrom] += orig_op.transform.n_copies
-                    sv.operations = operations
-                else:
-                    self.used_aneuploid_chrom.add(region.chrom)
-
->>>>>>> 6debb8d9
 
             if time.time() - t_last_status > 10:
                 logger.info(f'Placed {sv_num} of {len(self.svs)} SVs in {time.time()-t_start_placing:.1f}s')
@@ -343,28 +322,17 @@
     def determine_sv_placement_order(self) -> None:
         # place most constrained SVs first
         logger.info(f'Deciding placement order for {len(self.svs)} SVs')
-<<<<<<< HEAD
-        types_order = ['FIXED', OverlapMode.EXACT,  OverlapMode.PARTIAL, OverlapMode.CONTAINING, OverlapMode.CONTAINED, None]
+        types_order = ['SV OVERLAP', 'FIXED', 'ARMS', OverlapMode.EXACT,  OverlapMode.PARTIAL, OverlapMode.CONTAINING, OverlapMode.CONTAINED, None]
         for sv in self.svs:
             if sv.enable_overlap_sv:
                 sv.priority = 0
             elif sv.fixed_placement:
                 sv.priority = 1
+            elif sv.arm_gain_loss or sv.aneuploidy:
+                sv.priority = 2
             else:
                 distance = sum([dist for dist in sv.breakend_interval_lengths if dist is not None]) + 2
-                sv.priority = (types_order.index(sv.overlap_mode) + 1) + 1/distance
-=======
-        types_order = ['ARM', OverlapMode.EXACT,  OverlapMode.PARTIAL, OverlapMode.CONTAINING, OverlapMode.CONTAINED, None]
-        for sv in self.svs:
-            with error_context(sv.config_descr):
-                if sv.fixed_placement:
-                    sv.priority = 0
-                elif sv.arm_gain_loss or sv.aneuploidy:
-                    sv.priority = 1
-                else:
-                    distance = sum([dist for dist in sv.breakend_interval_lengths if dist is not None]) + 2
-                    sv.priority = (types_order.index(sv.overlap_mode) + 1) + 1/distance
->>>>>>> 6debb8d9
+                sv.priority = (types_order.index(sv.overlap_mode)) + 1/distance
         self.svs.sort(key=lambda sv: sv.priority)
 
     def is_placement_valid(self, sv, placement):
@@ -406,54 +374,27 @@
         return (RegionSet() if blacklist_filter is None else
                 self.blacklist_regions.filtered(region_filter=blacklist_filter))
 
-<<<<<<< HEAD
-    def get_breakend(self, reference_regions, containing_region=None, avoid_chrom=None, blacklist_regions=None,
-=======
-    # Chop a region to remove blacklisted parts
-    def slice_overlap(self, interval, overlaps):
-        interval_tree = IntervalTree([interval])
-        for overlap in overlaps:
-            interval_tree.chop(overlap.begin, overlap.end)
-        return [interval for interval in interval_tree if interval.length() > 0]
-
-    def get_breakend(self, hap_id, containing_region=None, avoid_chrom=None, blacklist_regions=None,
->>>>>>> 6debb8d9
+    def get_breakend(self, hap_id, reference_regions, containing_region=None, avoid_chrom=None, blacklist_regions=None,
                             roi_length=0, total_length=0):
         max_random_tries = self.config.get("max_random_breakend_tries", DEFAULT_MAX_TRIES)
         num_tries = 0
         breakend = None
         ref_roi = None
         chromosomes = [chrom for chrom in self.reference_regions.chrom2itree if chrom != avoid_chrom]
-<<<<<<< HEAD
         while breakend is None or ref_roi is None and num_tries < max_random_tries:
             breakend, ref_roi = self.get_random_breakend(reference_regions, containing_region=containing_region, chromosomes=chromosomes,
-                                                    blacklist_regions=blacklist_regions, roi_length=roi_length, total_length=total_length)
-=======
-        while breakend is None and num_tries < max_random_tries:
-            breakend, ref_roi = self.get_random_breakend(containing_region=containing_region, chromosomes=chromosomes,
-                                                    blacklist_regions=blacklist_regions, roi_length=roi_length,
-                                                         total_length=total_length, hap_id=hap_id)
->>>>>>> 6debb8d9
+                                                    blacklist_regions=blacklist_regions, roi_length=roi_length, total_length=total_length, hap_id=hap_id)
             num_tries += 1
 
         if breakend is None:
             # The breakend failed to be assigned by random sampling, look for a region fitting the SV actually available.
-<<<<<<< HEAD
             return self.get_breakend_from_regions(reference_regions, containing_region=containing_region, avoid_chrom=avoid_chrom,
-                                             blacklist_regions=blacklist_regions, roi_length=roi_length, total_length=total_length)
+                                                  blacklist_regions=blacklist_regions, roi_length=roi_length, total_length=total_length,
+                                                  hap_id=hap_id)
         return breakend, ref_roi
 
     def get_random_breakend(self, reference_regions, containing_region=None, chromosomes=None, blacklist_regions=None,
-                            roi_length=0, total_length=0):
-=======
-            return self.get_breakend_from_regions(containing_region=containing_region, avoid_chrom=avoid_chrom,
-                                             blacklist_regions=blacklist_regions, roi_length=roi_length,
-                                                  total_length=total_length)
-        return breakend, ref_roi
-
-    def get_random_breakend(self, containing_region=None, chromosomes=None, blacklist_regions=None,
-                            roi_length=0, total_length=0, hap_id=2):
->>>>>>> 6debb8d9
+                            roi_length=0, total_length=0, hap_id=0):
         if containing_region is None:
             chromosomes = [chrom for chrom in chromosomes if self.chrom_lengths[chrom]-total_length >= 0]
             bounds = {chrom: (0, self.chrom_lengths[chrom]-total_length) for chrom in chromosomes}
@@ -464,12 +405,11 @@
 
         breakend = random.randint(bounds[chrom][0], bounds[chrom][1])
         region = Region(start=breakend, end=breakend, chrom=chrom)
-
         if (chrom in blacklist_regions.chrom2itree) and (blacklist_regions.strictly_contains_point(region.start, region.chrom) or
                                                          blacklist_regions.strictly_contains_point(region.end, region.chrom)):
             return None, None
-<<<<<<< HEAD
-        ref_rois = self.get_reference_interval(region, reference_regions)
+
+        ref_rois = self.get_reference_interval(region, reference_regions, hap_id)
         ref_roi = None
         for roi in ref_rois:
             # There might be two overlapping ref intervals if there was an insertion target and the min_intersv_dist is 0
@@ -479,17 +419,7 @@
         return region, ref_roi
 
     def get_breakend_from_regions(self, reference_regions, containing_region=None, avoid_chrom=None, blacklist_regions=None,
-=======
-
-        ref_roi = self.get_reference_interval(region, hap_id)
-        if (len(ref_roi) != 1) or (breakend + roi_length > ref_roi[0].end):
-            return None, None
-
-        return region, ref_roi[0].data
-
-    def get_breakend_from_regions(self, containing_region=None, avoid_chrom=None, blacklist_regions=None,
->>>>>>> 6debb8d9
-                            roi_length=0, total_length=0):
+                            roi_length=0, total_length=0, hap_id=0):
         max_random_tries = self.config.get("max_random_breakend_tries", DEFAULT_MAX_TRIES)
         # The region is not constrained, we use the interval tree defined from the reference file
         chrom_trees = reference_regions.chrom2itree
@@ -502,7 +432,7 @@
                 # The breakend is after a dispersion and has to satisfy the constraints induced by already placed breakends.
                 if chrom_tree != containing_region.chrom: continue
                 ref_intervals = []
-                overlaps = tree.overlap(containing_region.start-0.2, containing_region.end+0.2)
+                overlaps = tree[hap_id].overlap(containing_region.start-0.2, containing_region.end+0.2)
                 for overlap in overlaps:
                     # Chop the intervals overlapping the containing region
                     min_interval = min(overlap.data.start, containing_region.start)
@@ -548,11 +478,7 @@
         return roi.data, ref_roi.data
 
     # Provides a list of valid rois and weights corresponding to their length to uniformly draw from
-<<<<<<< HEAD
-    def get_overlap_region(self, sv_category, roi_index, init_roi, reference_regions, anchor_length=None,
-=======
-    def get_overlap_region(self, sv_category, roi_index, init_roi, hap_id, anchor_length=None,
->>>>>>> 6debb8d9
+    def get_overlap_region(self, sv_category, roi_index, init_roi, reference_regions, hap_id, anchor_length=None,
                            overlap_mode=None, roi_filter=None):
         # The region is constrained we use the interval tree defined from the bed file
         roi_list = self.rois_overlap[sv_category]
@@ -560,25 +486,15 @@
         for region in (roi_list[roi_index:] + roi_list[:init_roi]):
             roi_index = (roi_index + 1) % len(roi_list)
             if not roi_filter.satisfied_for(region): continue
-<<<<<<< HEAD
-            valid_region, ref_roi = self.check_interval_overlap(region, reference_regions, roi_filter, anchor_length, overlap_mode)
-=======
-            valid_region, ref_roi = self.check_interval_overlap(region, roi_filter, anchor_length, overlap_mode, hap_id)
->>>>>>> 6debb8d9
+            valid_region, ref_roi = self.check_interval_overlap(region, reference_regions, roi_filter, anchor_length, overlap_mode, hap_id)
             if valid_region is not None:
                 # A copy of the valid region is returned so we do not change the provided overlap regions (several SVs might overlap it)
                 return copy.deepcopy(valid_region), ref_roi.data, roi_index
         return None, None, None
 
-<<<<<<< HEAD
-    def check_interval_overlap(self, region, reference_regions, roi_filter, anchor_length, overlap_mode):
+    def check_interval_overlap(self, region, reference_regions, roi_filter, anchor_length, overlap_mode, hap_id):
         # Only keep regions of the interval that are in the reference
-        ref_intervals = self.get_reference_interval(region, reference_regions)
-=======
-    def check_interval_overlap(self, region, roi_filter, anchor_length, overlap_mode, hap_id):
-        # Only keep regions of the interval that are in the reference
-        ref_intervals = self.get_reference_interval(region, hap_id)
->>>>>>> 6debb8d9
+        ref_intervals = self.get_reference_interval(region, reference_regions, hap_id)
         random.shuffle(ref_intervals)
         if not ref_intervals:
             return None, None
@@ -642,25 +558,16 @@
         else:
             chk(False, f'Invalid overlap_mode {overlap_mode}')
 
-<<<<<<< HEAD
-    def get_reference_interval(self, roi, reference_regions):
+    def get_reference_interval(self, roi, reference_regions, hap_id):
         #Get the reference interval overlapping a ROI if any.
-        for chrom_tree, tree in reference_regions.chrom2itree.items():
+        for chrom_tree, trees in reference_regions.chrom2itree.items():
             if chrom_tree == roi.chrom:
                 # Padding to ensure that intervals reduced to a point are still processed correctly.
-                overlap_interval = list(tree.overlap(roi.start-0.2, roi.end+0.2))
+                overlap_interval = list(trees[hap_id].overlap(roi.start-0.2, roi.end+0.2))
                 # For determinism as the overlap function output is a set
                 overlap_interval.sort(key=lambda x: (x.begin, x.end))
                 # To prevent biases by always selecting the first interval.
                 random.shuffle(overlap_interval)
-=======
-    def get_reference_interval(self, roi, hap_id):
-        #Get the reference interval overlapping a ROI if any.
-        for chrom_tree, trees in self.reference_regions.chrom2itree.items():
-            if chrom_tree == roi.chrom:
-                # Padding to ensure that intervals reduced to a point are still processed correctly.
-                overlap_interval = list(trees[hap_id].overlap(roi.start-0.1, roi.end+0.1))
->>>>>>> 6debb8d9
                 return overlap_interval
 
     # From input roi and ref_roi, places the anchor in roi such that the overlap constraints are fulfilled  and
@@ -819,23 +726,14 @@
                             left_bound = 0 if backward else (roi.end + bound)
                             right_bound = (roi.start - bound) if backward else self.chrom_lengths[roi.chrom]
                         if left_bound > right_bound: return None
-<<<<<<< HEAD
                         containing_region = Region(chrom=roi.chrom, start=left_bound, end=right_bound, kind=roi.kind, motif=roi.motif)
-                    roi, ref_roi = self.get_breakend(self.reference_regions,
+                    roi, ref_roi = self.get_breakend(reference_regions=self.reference_regions,
                                                      avoid_chrom=avoid_chrom,
                                                      blacklist_regions=blacklist_regions,
                                                      containing_region=containing_region,
                                                      roi_length=contiguous_length,
-                                                     total_length=total_length)
-=======
-                        containing_region = Region(chrom=roi.chrom, start=left_bound, end=right_bound)
-                    roi, ref_roi = self.get_breakend(avoid_chrom=avoid_chrom,
-                                                            blacklist_regions=blacklist_regions,
-                                                            containing_region=containing_region,
-                                                            roi_length=contiguous_length,
-                                                            total_length=total_length,
-                                                            hap_id=hap_id)
->>>>>>> 6debb8d9
+                                                     total_length=total_length,
+                                                     hap_id=hap_id)
                     if roi is None: return None
                     position = roi.start
                 else:
@@ -845,12 +743,8 @@
                         if blacklist_regions.strictly_contains_point(position, roi.chrom):
                             return None
                     if breakend in dispersions:
-<<<<<<< HEAD
-                        overlap = self.reference_regions.chrom2itree[roi.chrom].overlap(Interval(begin=position-0.2, end=position+0.2))
-=======
                         # The placement has to be valid on the haplotypes corresponding to the SV's genotype
-                        overlap = self.reference_regions.chrom2itree[roi.chrom][hap_id].overlap(Interval(begin=position - 0.1, end=position + 0.1))
->>>>>>> 6debb8d9
+                        overlap = self.reference_regions.chrom2itree[roi.chrom][hap_id].overlap(Interval(begin=position-0.2, end=position+0.2))
                         valid = len(overlap) > 0
                         if valid:
                             ref_roi = overlap.pop().data
@@ -886,8 +780,6 @@
                                                                 f' increasing th_proportion_N.')
             sv.set_placement(placement=sv.fixed_placement, roi=None)
             return
-<<<<<<< HEAD
-=======
         elif sv.arm_gain_loss or sv.aneuploidy:
             region = self.get_arm_region(sv)
 
@@ -901,7 +793,6 @@
                          Locus(chrom=region.chrom, pos=end)]
             sv.set_placement(placement=placement, roi=region, operation=sv.operations[0])
             return
->>>>>>> 6debb8d9
 
         n_placement_attempts = 0
         max_tries = self.config.get("max_tries", DEFAULT_MAX_TRIES)
@@ -953,13 +844,8 @@
                                                                     sv.dispersions)
                 if not sv.is_interchromosomal:
                     total_length = sum([length for length in breakend_interval_lengths if length is not None])
-<<<<<<< HEAD
-                roi, ref_roi = self.get_breakend(reference_regions, blacklist_regions=blacklist_regions,
+                roi, ref_roi = self.get_breakend(reference_regions=reference_regions, hap_id=hap_id, blacklist_regions=blacklist_regions,
                                                  roi_length=contiguous_length, total_length=total_length)
-=======
-                roi, ref_roi = self.get_breakend(hap_id=hap_id, blacklist_regions=blacklist_regions,
-                                                        roi_length=contiguous_length, total_length=total_length)
->>>>>>> 6debb8d9
                 if roi is None or ref_roi is None: break
             placement_dict[anchor_start] = Locus(chrom=roi.chrom, pos=roi.start)
             placement_dict[anchor_end] = Locus(chrom=roi.chrom, pos=roi.end)
@@ -977,33 +863,18 @@
                                                           dispersions=sv.dispersions,
                                                           backward=True)
                 if placement_dict is None: continue
-<<<<<<< HEAD
-            placement_dict = self.propagate_placement(placement_dict=placement_dict,
-                                                         roi=roi,
-                                                         ref_roi=ref_roi,
-                                                         breakends=[i for i in range(anchor_start, len(breakend_interval_lengths))],
-                                                         lengths = breakend_interval_lengths[anchor_start:],
-                                                         min_dist = min_distances[anchor_start:],
-                                                         blacklist_regions = blacklist_regions,
-                                                         interchromosomal = sv.is_interchromosomal,
-                                                         dispersions=sv.dispersions,
-                                                         backward=False,
-                                                         anchor_breakends=sv.anchor)
-
-=======
             placement_dict = self.propagate_placement(hap_id=hap_id,
                                                       placement_dict=placement_dict,
                                                       roi=roi,
                                                       ref_roi=ref_roi,
                                                       breakends=[i for i in range(anchor_start, len(breakend_interval_lengths))],
-                                                      lengths = breakend_interval_lengths[anchor_start:],
-                                                      min_dist = min_distances[anchor_start:],
-                                                      blacklist_regions = blacklist_regions,
-                                                      interchromosomal = sv.is_interchromosomal,
+                                                      lengths=breakend_interval_lengths[anchor_start:],
+                                                      min_dist=min_distances[anchor_start:],
+                                                      blacklist_regions=blacklist_regions,
+                                                      interchromosomal=sv.is_interchromosomal,
                                                       dispersions=sv.dispersions,
                                                       backward=False,
                                                       anchor_breakends=sv.anchor)
->>>>>>> 6debb8d9
             if placement_dict is None: continue
             placement: list[Locus] = [placement_dict[breakend] for breakend in sv.breakends]
             if not self.is_placement_valid(sv, placement): continue
@@ -1021,7 +892,7 @@
     def output_results(self) -> None:
         logger.info('Writing outputs')
         output_writer = OutputWriter(self.svs, self.overlap_sv_regions, self.reference, self.chrom_lengths,
-                                     self.output_path, self.config)
+                                     self.output_path, self.enable_hap_overlap, self.config)
         logger.info('Writing new haplotypes')
         output_writer.output_haps()
         logger.info('Writing VCF file')
