#!/usr/bin/env python3

"""insilicoSV: simulator of structural variants.
"""

import argparse
import functools
import logging
import os
import os.path
import random
import shutil
import time
from typing_extensions import Any
import numpy as np
from intervaltree import Interval, IntervalTree
from pysam import FastaFile
import yaml
import copy
from collections import defaultdict
from math import floor

from insilicosv import utils, __version__
from insilicosv.utils import (
    Locus, Region, RegionSet, OverlapMode, chk,
    has_duplicates, if_not_none, pairwise)
from insilicosv.sv_defs import SV, Breakend, Transform, TransformType, Operation, BreakendRegion
from insilicosv.variant_set import make_variant_set_from_config
from insilicosv.output import OutputWriter

logger = logging.getLogger(__name__)
logging.basicConfig(level=logging.INFO,
                    format='%(asctime)s %(levelname)s %(message)s')

DEFAULT_PERCENT_N = 0.05
DEFAULT_MAX_TRIES = 100
MIN_INTERSV_DIST = 1
FILTER_SMALL_CHR = 0


class SVSimulator:
    """
    Simulates SVs from a given config.
    """

    config: dict[str, Any]
    svs: list[SV]
    # Region set containing ROI regions to enforce overlapping constraints
    rois_overlap: list[Region]
    # Region set defined by the reference updated to keep track of the available regions.
    reference_regions: RegionSet
    # Region Set defined by the reference regions to keep track of available regions for overlap SVs
    reference_sv_overlap_regions: RegionSet
    blacklist_regions: RegionSet
    reference: FastaFile
    chrom_lengths: dict[str, int]
    output_path: str
    verbose: bool

    def __init__(self, config_path):
        try:
            with open(config_path) as config_yaml:
                self.config = yaml.safe_load(config_yaml)
        except Exception as exception:
            chk(False, f'Error reading config file {config_path}: {exception}')

        self.pre_check_config()

        self.verbose = self.config.get('verbose', False)
        if self.verbose:
            loggers = [logging.getLogger(name) for name in logging.root.manager.loggerDict]
            for a_logger in loggers:
                a_logger.setLevel(logging.DEBUG)
        if 'random_seed' in self.config:
            random_seed = self.config['random_seed']
            chk(isinstance(random_seed, (type(None), int, float, str)), 'invalid random_seed')
            if random_seed == 'time':
                random_seed = time.time_ns() % 1000000000
            logger.info(f'random seed: {random_seed}')
            random.seed(random_seed)
            np.random.seed(random_seed)
        # Variables used to prefilter ROIs according to the constraints of each category of SV
        self.overlap_ranges = {}
        self.overlap_kinds = {}
        self.overlap_modes = {}
        self.num_svs = {}
        self.rois_overlap = {}
        self.output_path = os.path.dirname(config_path)
        self.allow_hap_overlap = self.config.get('allow_hap_overlap', False)

        # Tree to keep track of the overlap SV regions with the operation performed to give to the OutputWriter
        self.has_overlap_sv = False
        self.overlap_sv_regions = RegionSet()


        # Tree to keep track of the overlap SV regions with the operation performed to give to the OutputWriter
        self.has_overlap_sv = False
        self.overlap_sv_regions = RegionSet()

        self.reference = FastaFile(self.config['reference'])
        self.chrom_lengths = {chrom: chrom_length
<<<<<<< HEAD
                               for chrom, chrom_length in zip(self.reference.references,
                                                              self.reference.lengths) }
=======
                              for chrom, chrom_length in zip(self.reference.references,
                                                             self.reference.lengths)}
>>>>>>> 88ec6c1f
        # Store a dict of the chr arms if any of the sv has the flag arm_gain_loss or aneuploidy
        self.arm_regions = {}
        self.chrom_copies = defaultdict(int)
        # Chromosomes already used for aneuploidy
        self.used_aneuploid_chrom = set()

    def pre_check_config(self):
        config = self.config

        chk(isinstance(config, dict), 'Config must be a dict')

        for k in config:
<<<<<<< HEAD
            chk(k in ('reference', 'max_tries', 'max_random_breakend_tries', 'homozygous_only', 'heterozygous_only', 'min_intersv_dist',
                      'random_seed', 'output_no_haps', 'output_adjacencies', 'output_paf', 'output_svops_bed', 'th_proportion_N',
                      'output_paf_intersv', 'verbose', 'variant_sets', 'overlap_regions', 'blacklist_regions',
                      'filter_small_chr', 'arms', 'enable_hap_overlap'),
=======
            chk(k in ('reference', 'max_tries', 'max_random_breakend_tries', 'homozygous_only', 'heterozygous_only',
                      'min_intersv_dist',
                      'random_seed', 'output_no_haps', 'output_adjacencies', 'output_paf', 'output_svops_bed',
                      'th_proportion_N',
                      'output_paf_intersv', 'verbose', 'variant_sets', 'overlap_regions', 'blacklist_regions',
                      'filter_small_chr', 'arms', 'allow_hap_overlap'),
>>>>>>> 88ec6c1f
                f'invalid top-level config: {k}', error_type='syntax')

        chk(utils.is_readable_file(config['reference']), f'reference must be a readable file')
        chk(isinstance(config.get('variant_sets'), list), 'variant_sets must specify a list')

        if 'overlap_regions' in config:
            config['overlap_regions'] = utils.as_list(config['overlap_regions'])
            chk(isinstance(config['overlap_regions'], list),
                'overlap_regions must be a list')
            chk(all(utils.is_readable_file(overlap_spec) for overlap_spec in config['overlap_regions']),
                'Each item in overlap_regions must be a readable file')
        else:
            for variant_set in config['variant_sets']:
                chk(isinstance(variant_set, dict), f'variant set must be a dict: {variant_set}')
                for key in variant_set.keys():
                    chk(not key.startswith('overlap_') or key == 'overlap_sv',
                        f'Using {key} in {variant_set} requires specifying overlap_regions in global config')

    def load_arms(self):
        if not 'arms' in self.config: return
        chr_lines = open(self.config['arms'], 'r').readlines()
        for line in chr_lines:
            fields = line.split('\t')
            if fields[0] in self.arm_regions:
                logger.warning(f'Duplicated chromosome {fields[0]} in the input arms BED file.'
                               f'Only the latest occurrence will be used.')
            # Long arm
            self.arm_regions[fields[0]] = [Region(chrom=fields[0], start=0, end=int(fields[2]))]
            # Short arm
            self.arm_regions[fields[0]].append(Region(chrom=fields[0], start=int(fields[3]), end=int(fields[1])))

    def load_rois(self):
        self.reference_regions = RegionSet.from_fasta(self.config['reference'],
                                                      self.config.get('filter_small_chr', FILTER_SMALL_CHR),
<<<<<<< HEAD
                                                      region_kind='_reference_', enable_hap_overlap=self.enable_hap_overlap)
=======
                                                      region_kind='_reference_',
                                                      allow_hap_overlap=self.allow_hap_overlap)
>>>>>>> 88ec6c1f
        if self.has_overlap_sv:
            self.reference_sv_overlap_regions = copy.deepcopy(self.reference_regions)
        # Get the ROIs for overlap constraints
        if any(mode is not None for mode in self.overlap_modes.values()):
            rois_overlap = RegionSet.from_beds(utils.as_list(self.config.get('overlap_regions', [])),
                                               to_region_set=False)
            min_bounds = [min_bound for min_bound, _ in self.overlap_ranges.values()]
            global_min_bound = 0
            logger.info(
                f'Filtering out ROIs not satisfying the overlap constraints from initial {len(rois_overlap)} ROIs')
            if None not in min_bounds:
                global_min_bound = min(min_bounds)
                rois_overlap = sorted(rois_overlap, key=lambda x: x.length(), reverse=True)
            # Get the reference regions
            n_removed_rois = 0
            for roi_index, roi in enumerate(rois_overlap):
                # Check if the roi is under the global minimum, in which case no following ROI would satisfy the constraints.
                if roi.length() < global_min_bound:
                    n_removed_rois += len(rois_overlap) - roi_index
                    break
                if not roi.chrom in self.reference_regions.chrom2itree:
                    n_removed_rois += 1
                    continue
                added_roi = False
                for sv_idx, sv_category in enumerate(self.overlap_ranges):
                    if self.overlap_modes[sv_idx] is None: continue
                    if roi.length() < if_not_none(self.overlap_ranges[sv_category][0], 0): continue
                    if (self.overlap_modes[sv_category] in [OverlapMode.CONTAINING, OverlapMode.EXACT] and
                            roi.length() > if_not_none(self.overlap_ranges[sv_category][1], roi.length() + 1)):
                        continue
                    if not roi.kind in self.overlap_kinds[sv_category] and not 'all' in self.overlap_kinds[sv_category]:
                        found = False
                        for kind in self.overlap_kinds[sv_category]:
                            if kind in roi.kind:
                                found = True
                                break
                        if not found: continue
                    added_roi = True
                    self.rois_overlap[sv_category].append(roi)
                if not added_roi: n_removed_rois += 1

            for sv_category in self.rois_overlap:
                # Check if there is enough ROIs to fit all the SVs of one category independently
                error_message_num_rois = ("Only {} ROIs satisfying the constraints "
                                          "(overlap mode: {}, type of ROIs: {}, overlap range: {}) of the category {} containing {} SVs").format(
                    len(self.rois_overlap[sv_category]), self.overlap_modes[sv_category],
                    self.overlap_kinds[sv_category],
                    self.overlap_ranges[sv_category], sv_category, self.num_svs[sv_category])

                if self.overlap_modes[sv_category] in [OverlapMode.CONTAINING, OverlapMode.EXACT]:
                    chk(len(self.rois_overlap[sv_category]) >= self.num_svs[sv_category], error_message_num_rois)
                elif self.overlap_modes[sv_category] == OverlapMode.PARTIAL:
                    # We can have two partial SVs per ROI.
                    chk(self.num_svs[sv_category] <= 2 * len(self.rois_overlap[sv_category]), error_message_num_rois)
                # Shuffle the ROIs so the selection is not biased on their positions in the input bed file
                random.shuffle(self.rois_overlap[sv_category])
            logger.info(f'{n_removed_rois} ROIs filtered')
        self.blacklist_regions = RegionSet()
        for blacklist_region_file in utils.as_list(self.config.get('blacklist_regions', [])):
            logger.info(f'Processing blacklist region file {blacklist_region_file}')
            if blacklist_region_file.lower().endswith('.bed'):
                self.blacklist_regions.add_region_set(RegionSet.from_beds([blacklist_region_file], to_region_set=True))
            elif blacklist_region_file.lower().endswith('.vcf'):
                self.blacklist_regions.add_region_set(RegionSet.from_vcf(blacklist_region_file))
            else:
                chk(f'Cannot import blacklist regions from {blacklist_region_file}: '
                    f'unsupported file type, please provide a .bed or .vcf file', error_type='type')
            logger.info(f'Blacklist region file {blacklist_region_file} processed.')

    def run(self):
        self.construct_svs()
        self.load_rois()
        self.load_arms()
        self.place_svs()
        self.output_results()

    def construct_svs(self):
        self.svs = []
        logger.info('Constructing SVs from {} categories'.format(len(self.config['variant_sets'])))
        for vset_num, variant_set_config in enumerate(self.config['variant_sets']):
            variant_set_config['VSET'] = vset_num
            vset_svs, ranges, kinds, mode, header = make_variant_set_from_config(variant_set_config, self.config)
            for sv in vset_svs:
                sv.info['VSET'] = vset_num
            self.overlap_ranges[vset_num] = ranges
            self.overlap_kinds[vset_num] = kinds
            self.overlap_modes[vset_num] = mode
            self.svs.extend(vset_svs)

<<<<<<< HEAD
            if vset_svs[0].enable_overlap_sv:
=======
            if vset_svs[0].allow_sv_overlap:
>>>>>>> 88ec6c1f
                self.has_overlap_sv = True

            self.num_svs[vset_num] = len(vset_svs)
        logger.info(f'Constructed {len(self.svs)} SVs')
        self.rois_overlap = {vset_num: [] for vset_num in range(len(self.config['variant_sets']))}
        assert not has_duplicates(sv.sv_id for sv in self.svs)

    def update_available_reference(self, sv):
        for region in sv.get_regions():
            region_padded = region.padded(self.config.get('min_intersv_dist', MIN_INTERSV_DIST))
            self.reference_regions.chop(region_padded, sv.genotype)

            # We remove used arms from the arm_regions
            if self.arm_regions:
                if region.chrom in self.arm_regions:
                    arm_regions = self.arm_regions[region.chrom]
                    keep_regions = []
                    for arm_region in arm_regions:
                        if not (
                                arm_region.start <= region.start <= arm_region.end or arm_region.start <= region.end <= arm_region.end):
                            keep_regions.append(arm_region)
                    self.arm_regions[region.chrom] = keep_regions

            if sv.aneuploidy and sv.info['OP_TYPE'] == 'DUP':
                orig_op = sv.operations[0]
                operations = []
                for copy_num in range(orig_op.transform.n_copies):
                    # For the writing of the output, we create an operation per copy to create new chromosome copies
                    transform = Transform(
                        transform_type=TransformType.IDENTITY,
                        is_in_place=False,
                        divergence_prob=orig_op.transform.divergence_prob,
                        n_copies=1
                    )
                    operations.append(
                        Operation(transform=transform,
                                  op_info=orig_op.op_info,
                                  source_breakend_region=BreakendRegion(start_breakend=Breakend(0),
                                                                        end_breakend=Breakend(1)),
                                  target_insertion_breakend=Breakend(2),
<<<<<<< HEAD
                                  placement={Breakend(0): Locus(chrom=region.chrom, pos=region.start),
                                             Breakend(1): Locus(chrom=region.chrom, pos=region.end),
                                             Breakend(2): Locus(
                                                 chrom=region.chrom + f'_copy_{self.chrom_copies[region.chrom] + copy_num}',
                                                 pos=region.start)}
=======
                                  placement=[Locus(chrom=region.chrom, pos=region.start),
                                             Locus(chrom=region.chrom, pos=region.end),
                                             Locus(
                                                 chrom=region.chrom + f'_copy_{self.chrom_copies[region.chrom] + copy_num}',
                                                 pos=region.start)]
>>>>>>> 88ec6c1f
                                  )
                    )
                self.chrom_copies[region.chrom] += orig_op.transform.n_copies
                sv.operations = operations
            else:
                self.used_aneuploid_chrom.add(region.chrom)

    def update_overlap_svs(self, sv):
        for region in sv.get_regions():
<<<<<<< HEAD
            self.overlap_sv_regions.add_region(region, sv=sv, enable_hap_overlap=self.enable_hap_overlap)
=======
            self.overlap_sv_regions.add_region(region, sv=sv, allow_hap_overlap=self.allow_hap_overlap)
>>>>>>> 88ec6c1f
            self.reference_sv_overlap_regions.chop(region, sv.genotype)

    def place_svs(self):
        # Currently, we place SVs one at a time.
        self.determine_sv_placement_order()
        t_start_placing = time.time()
        logger.info(f'Placing {len(self.svs)} svs')
        t_last_status = time.time()
        # Starting ROI index for the categories with containing or exact overlaps.
        roi_indexes = [0 for _ in self.rois_overlap]
        for sv_num, sv in enumerate(self.svs):
            t_start_placing_sv = time.time()
            logger.debug(f'Placing {sv_num=} {sv=}')
            svset = sv.info['VSET']
            roi_indexes[svset] = self.place_sv(sv, roi_indexes[svset])
<<<<<<< HEAD
            logger.debug(f'Placed {sv_num=} {sv=} in {time.time()-t_start_placing_sv}s')
            assert sv.is_placed()

            if not sv.enable_overlap_sv:
=======
            logger.debug(f'Placed {sv_num=} {sv=} in {time.time() - t_start_placing_sv}s')
            assert sv.is_placed()

            if not sv.allow_sv_overlap:
>>>>>>> 88ec6c1f
                self.update_available_reference(sv)
            else:
                self.update_overlap_svs(sv)

            if time.time() - t_last_status > 10:
                logger.info(f'Placed {sv_num} of {len(self.svs)} SVs in {time.time() - t_start_placing:.1f}s')
                t_last_status = time.time()
        logger.info(f'Placed {len(self.svs)} svs in {time.time() - t_start_placing:.1f}s.')

    def determine_sv_placement_order(self) -> None:
        # place most constrained SVs first
        logger.info(f'Deciding placement order for {len(self.svs)} SVs')
<<<<<<< HEAD
        types_order = ['SV OVERLAP', 'FIXED', 'ARMS', OverlapMode.EXACT,  OverlapMode.PARTIAL, OverlapMode.CONTAINING, OverlapMode.CONTAINED, None]
        for sv in self.svs:
            if sv.enable_overlap_sv:
=======
        types_order = ['SV OVERLAP', 'FIXED', 'ARMS', OverlapMode.EXACT, OverlapMode.PARTIAL, OverlapMode.CONTAINING,
                       OverlapMode.CONTAINED, None]
        for sv in self.svs:
            if sv.allow_sv_overlap:
>>>>>>> 88ec6c1f
                sv.priority = 0
            elif sv.fixed_placement:
                sv.priority = 1
            elif sv.arm_gain_loss or sv.aneuploidy:
                sv.priority = 2
            else:
                distance = sum([dist for dist in sv.breakend_interval_lengths if dist is not None]) + 2
<<<<<<< HEAD
                sv.priority = (types_order.index(sv.overlap_mode)) + 1/distance
=======
                sv.priority = (types_order.index(sv.overlap_mode)) + 1 / distance
>>>>>>> 88ec6c1f
        self.svs.sort(key=lambda sv: sv.priority)

    def is_placement_valid(self, sv, placement):
        """Returns False if proposed placement of `sv` would run off chromosome or
        touch blacklisted regions."""
        # The placement does not set all breakend positions
<<<<<<< HEAD
        if len(placement) != len(sv.breakend_interval_lengths) + 1: return False
        chk(all([locus.pos <= self.chrom_lengths[locus.chrom] for locus in placement.values()]), 'Please make sure that the imported'
                                                                                ' SV positions are within the chromosome length,'
                                                                                f' provided {sv}', error_type='value')
=======
        if not len(placement) == len(sv.breakend_interval_lengths) + 1: return False
        chk(all([locus.pos <= self.chrom_lengths[locus.chrom] for locus in placement]),
            'Please make sure that the imported'
            ' SV positions are within the chromosome length,'
            f' provided {sv}', error_type='value')
>>>>>>> 88ec6c1f
        for breakend1, breakend2 in pairwise(sv.breakends):
            # Ensure the positions are ordered in a same chromosome
            if not (placement[breakend1].chrom != placement[breakend2].chrom or
                    placement[breakend1].pos <= placement[breakend2].pos): return False
            # Ensure the distances between breakends are satisfied
            if not (sv.breakend_interval_lengths[breakend1] is None or
                    (placement[breakend2].chrom == placement[breakend1].chrom and
                     placement[breakend2].pos - placement[breakend1].pos
                     == sv.breakend_interval_lengths[breakend1])): return False
            # Ensure the minimum distance between breakends is satisfied
            if not (sv.breakend_interval_min_lengths[breakend1] is None or
                    (placement[breakend2].chrom == placement[breakend1].chrom and
                     placement[breakend2].pos - placement[breakend1].pos
                     >= sv.breakend_interval_min_lengths[breakend1])): return False
        for op_region in sv.get_regions(placement):
            # Ensure the regions covered by the SV do not contain a proportion of Ns above th_proportion_N
            # To ensure that am insertion target is not in between two Ns, the region is padded
            min_bound = max(0, op_region.start - 1)
            max_bound = min(self.chrom_lengths[op_region.chrom], op_region.end + 1)
            if utils.percent_N(self.reference.fetch(reference=op_region.chrom,
                                                    start=min_bound,
<<<<<<< HEAD
                                                    end=max_bound)) > self.config.get('th_proportion_N', DEFAULT_PERCENT_N):
=======
                                                    end=max_bound)) > self.config.get('th_proportion_N',
                                                                                      DEFAULT_PERCENT_N):
>>>>>>> 88ec6c1f
                return False
        return True

    # end: def is_placement_valid(...)

    @functools.cache
    def get_relevant_blacklist_regions(self, blacklist_filter):
        return (RegionSet() if blacklist_filter is None else
                self.blacklist_regions.filtered(region_filter=blacklist_filter))

    def get_breakend(self, hap_id, reference_regions, containing_region=None, avoid_chrom=None, blacklist_regions=None,
<<<<<<< HEAD
                     roi_length=0, total_length=0, sv_regions=None):
=======
                     roi_length=0, total_length=0):
>>>>>>> 88ec6c1f
        max_random_tries = self.config.get("max_random_breakend_tries", DEFAULT_MAX_TRIES)
        num_tries = 0
        breakend = None
        ref_roi = None
<<<<<<< HEAD
        chromosomes = [chrom for chrom in self.reference_regions.chrom2itree if not avoid_chrom or chrom not in avoid_chrom]
        while (breakend is None or ref_roi is None) and num_tries < max_random_tries:
            breakend, ref_roi = self.get_random_breakend(reference_regions, containing_region=containing_region, chromosomes=chromosomes,
                                                         blacklist_regions=blacklist_regions, roi_length=roi_length, total_length=total_length, hap_id=hap_id,
                                                         sv_regions=sv_regions)
=======
        chromosomes = [chrom for chrom in self.reference_regions.chrom2itree if chrom != avoid_chrom]
        while breakend is None or ref_roi is None and num_tries < max_random_tries:
            breakend, ref_roi = self.get_random_breakend(reference_regions, containing_region=containing_region,
                                                         chromosomes=chromosomes,
                                                         blacklist_regions=blacklist_regions, roi_length=roi_length,
                                                         total_length=total_length, hap_id=hap_id)
>>>>>>> 88ec6c1f
            num_tries += 1

        if breakend is None:
            # The breakend failed to be assigned by random sampling, look for a region fitting the SV actually available.
<<<<<<< HEAD
            return self.get_breakend_from_regions(reference_regions, containing_region=containing_region, avoid_chrom=avoid_chrom,
                                                  blacklist_regions=blacklist_regions, roi_length=roi_length, total_length=total_length,
                                                  hap_id=hap_id, sv_regions=sv_regions)
        return breakend, ref_roi

    def get_random_breakend(self, reference_regions, containing_region=None, chromosomes=None, blacklist_regions=None,
                            roi_length=0, total_length=0, hap_id=0, sv_regions=None):
        if containing_region is None:
            chromosomes = [chrom for chrom in chromosomes if self.chrom_lengths[chrom]-total_length >= 0]
            bounds = {chrom: (0, self.chrom_lengths[chrom]-total_length) for chrom in chromosomes}
            if len(chromosomes) == 0: return None, None
            chrom = chromosomes[random.randint(0, len(chromosomes)-1)]
=======
            return self.get_breakend_from_regions(reference_regions, containing_region=containing_region,
                                                  avoid_chrom=avoid_chrom,
                                                  blacklist_regions=blacklist_regions, roi_length=roi_length,
                                                  total_length=total_length,
                                                  hap_id=hap_id)
        return breakend, ref_roi

    def get_random_breakend(self, reference_regions, containing_region=None, chromosomes=None, blacklist_regions=None,
                            roi_length=0, total_length=0, hap_id=0):
        if containing_region is None:
            chromosomes = [chrom for chrom in chromosomes if self.chrom_lengths[chrom] - total_length >= 0]
            bounds = {chrom: (0, self.chrom_lengths[chrom] - total_length) for chrom in chromosomes}
            chrom = chromosomes[random.randint(0, len(chromosomes) - 1)]
>>>>>>> 88ec6c1f
        else:
            chrom = containing_region.chrom
            bounds = {chrom: (containing_region.start, containing_region.end)}

        breakend = random.randint(bounds[chrom][0], bounds[chrom][1])
<<<<<<< HEAD
        if sv_regions:
            overlaps = sv_regions.chrom2itree[chrom][0].overlap(breakend-0.1, breakend + roi_length+0.1)
            for overlap in overlaps:
                # We allow overlap at the start if one of the two is an insertion point or if the overlap is at the end.
                if overlap.data.end == breakend or overlap.data.start == breakend + roi_length: continue
                return None, None

        region = Region(start=breakend, end=breakend, chrom=chrom)
        if (chrom in blacklist_regions.chrom2itree) and (blacklist_regions.strictly_contains_point(region.start, region.chrom) or
                                                         blacklist_regions.strictly_contains_point(region.end, region.chrom)):
=======
        region = Region(start=breakend, end=breakend, chrom=chrom)
        if (chrom in blacklist_regions.chrom2itree) and (
                blacklist_regions.strictly_contains_point(region.start, region.chrom) or
                blacklist_regions.strictly_contains_point(region.end, region.chrom)):
>>>>>>> 88ec6c1f
            return None, None

        ref_rois = self.get_reference_interval(region, reference_regions, hap_id)
        ref_roi = None
        for roi in ref_rois:
            # There might be two overlapping ref intervals if there was an insertion target and the min_intersv_dist is 0
            if breakend + roi_length > roi.data.end: continue
            ref_roi = roi.data
            break
        return region, ref_roi

<<<<<<< HEAD
    def get_breakend_from_regions(self, reference_regions, containing_region=None, avoid_chrom=None, blacklist_regions=None,
                                  roi_length=0, total_length=0, hap_id=0, sv_regions=None):
=======
    def get_breakend_from_regions(self, reference_regions, containing_region=None, avoid_chrom=None,
                                  blacklist_regions=None,
                                  roi_length=0, total_length=0, hap_id=0):
>>>>>>> 88ec6c1f
        max_random_tries = self.config.get("max_random_breakend_tries", DEFAULT_MAX_TRIES)
        # The region is not constrained, we use the interval tree defined from the reference file
        chrom_trees = reference_regions.chrom2itree
        rois = []
        weights = []
        for chrom_tree, tree in chrom_trees.items():
            if (avoid_chrom is not None) and (chrom_tree in avoid_chrom): continue
            ref_intervals = tree[hap_id]
            if containing_region is not None:
                # The breakend is after a dispersion and has to satisfy the constraints induced by already placed breakends.
                if chrom_tree != containing_region.chrom: continue
                ref_intervals = []
<<<<<<< HEAD
                overlaps = tree[hap_id].overlap(containing_region.start-0.2, containing_region.end+0.2)
=======
                overlaps = tree[hap_id].overlap(containing_region.start - 0.2, containing_region.end + 0.2)
>>>>>>> 88ec6c1f
                for overlap in overlaps:
                    # Chop the intervals overlapping the containing region
                    min_interval = min(overlap.data.start, containing_region.start)
                    max_interval = max(overlap.data.end, containing_region.end)
<<<<<<< HEAD
                    ref_intervals.append(Interval(begin=min_interval-0.1, end=max_interval+0.1,
=======
                    ref_intervals.append(Interval(begin=min_interval - 0.1, end=max_interval + 0.1,
>>>>>>> 88ec6c1f
                                                  data=overlap.data.replace(start=min_interval, end=max_interval)))
            for interval in ref_intervals:
                # Remove the intervals that are too small or too close to the end of the chromosome
                if interval.length() < roi_length: continue
                if interval.data.start + total_length > self.chrom_lengths[chrom_tree]: continue
                rois.append((interval, interval))
                weights.append(interval.length() + 1)
        if not rois:
            return None, None

        total_weights = sum(weights)
        invalid = True
        num_iteration = 0
        roi = None
        ref_roi = None
        breakend = None
        # Ensure the breakends of the anchor are not in a blacklist region
        while invalid and num_iteration < max_random_tries:
            roi_idx = np.random.choice(len(rois), p=[weight / total_weights for weight in weights])
            roi, ref_roi = rois[roi_idx]
            # We are looking for a breakend.
            max_bound = min(roi.data.end - roi_length, self.chrom_lengths[roi.data.chrom] - total_length)
            if roi.data.start > max_bound: continue

            if roi.data.start == max_bound:
                breakend = max_bound
            else:
                breakend = np.random.randint(roi.data.start, max_bound)

            invalid = False
            if blacklist_regions and roi.data.chrom in blacklist_regions.chrom2itree:
                invalid = blacklist_regions.strictly_contains_point(breakend, roi.chrom)

            if sv_regions:
                overlaps = sv_regions.chrom2itree[roi.data.chrom][0].overlap(breakend, breakend + roi_length)
                for overlap in overlaps:
                    # We allow overlap at the start if one of the two is an insertion point or if the overlap is at the end.
                    if ((roi_length == 0 or overlap.data.length == 0) and overlap.data.start == breakend) or overlap.data.end == breakend: continue
                    invalid = True
                    break
            num_iteration += 1
        if invalid:
            return None, None

<<<<<<< HEAD
        roi = Interval(begin=breakend-0.1, end=breakend+0.1, data=roi.data.replace(start=breakend, end=breakend))
=======
        roi = Interval(begin=breakend - 0.1, end=breakend + 0.1, data=roi.data.replace(start=breakend, end=breakend))
>>>>>>> 88ec6c1f
        return roi.data, ref_roi.data

    # Provides a list of valid rois and weights corresponding to their length to uniformly draw from
    def get_overlap_region(self, sv_category, roi_index, init_roi, reference_regions, hap_id, anchor_length=None,
                           overlap_mode=None, roi_filter=None):
        # The region is constrained we use the interval tree defined from the bed file
        roi_list = self.rois_overlap[sv_category]
        # Add the beginning of the ROIs list at the end of the list of ROIs to check to ensure all are checked in case we run out.
        for region in (roi_list[roi_index:] + roi_list[:init_roi]):
            roi_index = (roi_index + 1) % len(roi_list)
            if not roi_filter.satisfied_for(region): continue
<<<<<<< HEAD
            valid_region, ref_roi = self.check_interval_overlap(region, reference_regions, roi_filter, anchor_length, overlap_mode, hap_id)
=======
            valid_region, ref_roi = self.check_interval_overlap(region, reference_regions, roi_filter, anchor_length,
                                                                overlap_mode, hap_id)
>>>>>>> 88ec6c1f
            if valid_region is not None:
                # A copy of the valid region is returned so we do not change the provided overlap regions (several SVs might overlap it)
                return copy.deepcopy(valid_region), ref_roi.data, roi_index
        return None, None, None

    def check_interval_overlap(self, region, reference_regions, roi_filter, anchor_length, overlap_mode, hap_id):
        # Only keep regions of the interval that are in the reference
        ref_intervals = self.get_reference_interval(region, reference_regions, hap_id)
        random.shuffle(ref_intervals)
        if not ref_intervals:
            return None, None
        if overlap_mode == OverlapMode.CONTAINED:
            # Remove too small regions if the overlap is contained
            for ref_interval in ref_intervals:
                if region.length() <= anchor_length: continue
                left_bound = max(region.start, ref_interval.data.start)
                right_bound = min(region.end, ref_interval.data.end)
                intersection = region.replace(start=left_bound, end=right_bound)
                if intersection.length() < anchor_length: continue
                # Discards intervals smaller than the minimum overlap.
                if (roi_filter.region_length_range[0] is not None) and (
                        intersection.length() < roi_filter.region_length_range[0]): continue
                return intersection, ref_interval
            return None, None
        # If the overlap is exact we disregard the intervals that have already been sliced or are not fully covered by the reference
        elif overlap_mode == OverlapMode.EXACT:
            if ((ref_intervals is None) or (len(ref_intervals) != 1) or
                    (region.orig_start != region.start) or (region.orig_end != region.end)):
                return None, None

            ref_interval = ref_intervals.pop()
            if (ref_interval is None) or (ref_interval.end < region.end) or (ref_interval.begin > region.start):
                return None, None
            return region, ref_interval
        # If the overlap is partial we remove regions that have been sliced on both sides (only allows contained overlap)
        elif overlap_mode == OverlapMode.PARTIAL:
            # If the length of the anchor is 1 a strict overlap is not possible by definition
            if anchor_length == 1:
                return None, None
            # In case the regions defined by the bed file do not match the  ones defined by the reference we might have no or several containing intervals
            for ref_interval in ref_intervals:
                # Check that the region is within the limits of the reference
                left_bound = max(region.start, ref_interval.data.start)
                right_bound = min(region.end, ref_interval.data.end)
                if right_bound <= left_bound: continue
                # Check if the constraint region has an extremity overlapped by the reference, if not there is no possible partial overlap
                if (right_bound == ref_interval.data.end) and (left_bound == ref_interval.data.start): continue
                intersection = region.replace(start=left_bound, end=right_bound)
                # There is at least one valid partial overlap on the left or the right
                overlap_left = ref_interval.data.start + anchor_length < intersection.end - 1
                overlap_right = ref_interval.data.end - anchor_length > intersection.start + 1
                if not (overlap_left or overlap_right): continue
                # Discards regions smaller than the minimum overlap.
                if (roi_filter.region_length_range[0] is not None) and (
                        intersection.length() < roi_filter.region_length_range[0]): continue
                return intersection, ref_interval
            return None, None
        # If the overlap is containing remove the intervals that have been sliced or too big to be strictly included on both sides
        elif overlap_mode == OverlapMode.CONTAINING:
            if ((region.orig_start != region.start) or
                    (region.orig_end != region.end) or
                    region.length() > anchor_length - 2):
                return None, None
            # check that the interval is fully contained in the reference
            if len(ref_intervals) > 1: return None, None
            ref_interval = ref_intervals.pop()

            if (ref_interval.data.start > region.start) or (ref_interval.data.end < region.end):
                return None, None
            return region, ref_interval
        else:
            chk(False, f'Invalid overlap_mode {overlap_mode}')

    def get_reference_interval(self, roi, reference_regions, hap_id):
<<<<<<< HEAD
        #Get the reference interval overlapping a ROI if any.
        for chrom_tree, trees in reference_regions.chrom2itree.items():
            if chrom_tree == roi.chrom:
                # Padding to ensure that intervals reduced to a point are still processed correctly.
                overlap_interval = list(trees[hap_id].overlap(roi.start-0.2, roi.end+0.2))
=======
        # Get the reference interval overlapping a ROI if any.
        for chrom_tree, trees in reference_regions.chrom2itree.items():
            if chrom_tree == roi.chrom:
                # Padding to ensure that intervals reduced to a point are still processed correctly.
                overlap_interval = list(trees[hap_id].overlap(roi.start - 0.2, roi.end + 0.2))
>>>>>>> 88ec6c1f
                # For determinism as the overlap function output is a set
                overlap_interval.sort(key=lambda x: (x.begin, x.end))
                # To prevent biases by always selecting the first interval.
                random.shuffle(overlap_interval)
                return overlap_interval

    # From input roi and ref_roi, places the anchor in roi such that the overlap constraints are fulfilled  and
    # the anchor fits in ref_roi which represents a region non used by another SV.
    def choose_anchor_placement(self, roi, ref_roi, anchor_length, overlap_mode, region_length_range=[None, None],
                                blacklist_regions=None):
        """Finds the next ROI that meets `roi_filter` (if given) and on which at least
        one anchor placement of `anchor_length` satisfying `overlap_mode` is possible,
        randomly chooses an anchor placement on the ROI, and returns the pair (anchor, roi).
        If no suitable placement exists for any ROI, returns (None, None).
        """
        max_random_tries = self.config.get("max_random_breakend_tries", DEFAULT_MAX_TRIES)

        if overlap_mode == OverlapMode.EXACT:
            # Ensure the breakends of the roi are not in a blacklist region
            if blacklist_regions and roi.chrom in blacklist_regions.chrom2itree:
                overlaps = blacklist_regions.chrom2itree[roi.chrom].overlap(roi.start, roi.start)
                overlaps += blacklist_regions.chrom2itree[roi.chrom].overlap(roi.end, roi.end)
                if overlaps:
                    return None, None
            return roi, ref_roi

        if overlap_mode == OverlapMode.CONTAINED:
            invalid = True
            num_iteration = 0
            anchor_region = None
            # Ensure the breakends of the anchor are not in a blacklist region
            while invalid and num_iteration < max_random_tries:
                bound_placement = roi.end - roi.start - anchor_length
                offset = random.randint(0, bound_placement)
                anchor_region = roi.replace(start=roi.start + offset,
                                            end=roi.start + offset + anchor_length)
                invalid = False
                if blacklist_regions and anchor_region.chrom in blacklist_regions.chrom2itree:
                    invalid = blacklist_regions.strictly_contains_point(anchor_region.start, anchor_region.chrom)
                    invalid += blacklist_regions.strictly_contains_point(anchor_region.end, anchor_region.chrom)
                num_iteration += 1
            if invalid:
                return None, None
            return anchor_region, ref_roi

        if overlap_mode == OverlapMode.PARTIAL:
            # Looking for the possible positions for the start of the anchor
            possible_starts = []
            # Overlap on the left side
            # The minimum requested overlap has to be satisfied if provided.
            left_overlap = max(ref_roi.start, roi.start - anchor_length + if_not_none(region_length_range[0], 1))
            # On the right we ensure that the anchor won't end after the end of the region in which case it would be a containing overlap.
            # The maximum overlap length requested has to be satisfied if provided.
            right_overlap = min(roi.start - if_not_none(region_length_range[1], 1), roi.end - anchor_length - 1)
            if (roi.start == roi.orig_start) and (right_overlap >= left_overlap):
                possible_starts += list(range(left_overlap, right_overlap + 1))

            # Overlap on the right side.
            left_overlap = max(roi.end - if_not_none(region_length_range[1], anchor_length) + 1,
                               roi.start + 1)
            right_overlap = min(ref_roi.end - anchor_length, roi.end - if_not_none(region_length_range[0], 1))
            if (roi.end == roi.orig_end) and (right_overlap >= left_overlap):
                possible_starts += list(range(left_overlap, right_overlap + 1))

            # Prevent exact overlap
            if roi.start in possible_starts and anchor_length == roi.length():
                possible_starts.remove(roi.start)

            if not possible_starts: return (None, None)

            invalid = True
            num_iteration = 0
            anchor_region = None
            # Ensure the breakends of the anchor are not in a blacklist region
            while invalid and num_iteration < max_random_tries:
                start_breakend = random.choice(possible_starts)
                end_breakend = start_breakend + anchor_length

                anchor_region = roi.replace(start=start_breakend, end=end_breakend)

                invalid = False
                if blacklist_regions and anchor_region.chrom in blacklist_regions.chrom2itree:
                    invalid = blacklist_regions.strictly_contains_point(anchor_region.start, anchor_region.chrom)
                    invalid += blacklist_regions.strictly_contains_point(anchor_region.end, anchor_region.chrom)
                num_iteration += 1
            if invalid:
                return None, None
            return anchor_region, ref_roi

        if overlap_mode == OverlapMode.CONTAINING:
            left_bound = max(ref_roi.start, roi.end + 1 - anchor_length)
            right_bound = min(roi.start - 1, ref_roi.end - anchor_length)

            if left_bound > right_bound: return None, None

            invalid = True
            num_iteration = 0
            anchor_region = None
            # Ensure the breakends of the anchor are not in a blacklist region
            while invalid and num_iteration < max_random_tries:
                start_breakend = random.randint(left_bound, right_bound)
                end_breakend = start_breakend + anchor_length

                if end_breakend > ref_roi.end: return None, None

                anchor_region = roi.replace(start=start_breakend, end=end_breakend)

                invalid = False
                if blacklist_regions and anchor_region.chrom in blacklist_regions.chrom2itree:
                    invalid = blacklist_regions.strictly_contains_point(anchor_region.start, anchor_region.chrom)
                    invalid += blacklist_regions.strictly_contains_point(anchor_region.end, anchor_region.chrom)
                num_iteration += 1
            if invalid:
                return None, None
            return anchor_region, ref_roi

    # Sum the SV lengths up to the next dispersion
    def sum_lengths(self, breakend_interval_lengths, breakends, dispersions):
        contiguous_length = 0
        for idx, breakend in enumerate(breakends):
            if (breakend in dispersions) or (breakend_interval_lengths[idx] is None): break
            contiguous_length += breakend_interval_lengths[idx]
        return contiguous_length

    # Function to traverse the breakends starting from an anchor region or the first breakend. Breakends are placed using a
    # known distance or a new breakend is randomly chosen among the available regions. When starting from an anchor,
    # the traversal can be in forward or backward order.
    def propagate_placement(self, placement_dict, roi, ref_roi, breakends, lengths, min_dist, blacklist_regions,
<<<<<<< HEAD
                            backward, hap_id, overlapped_chroms=None, sv=None):
            shift = 1 if not backward else -1
            # In case of exact overlap with several symbols in the anchor
            anchor_roi = roi
            for pos, breakend in enumerate(breakends):
                if breakend+shift in placement_dict:
                    # If we have an anchor so we do not move its breakend.
                    locus = placement_dict[breakend+shift]
                    roi = Region(chrom=locus.chrom, start=locus.pos, end=locus.pos, kind=roi.kind, motif=roi.motif)
                    continue

                distance = lengths[pos]

                if distance is None:
                    # If we have an interchromosomal dispersion we check the period and adapt the chromosome otherwise keep the same one.
                    avoid_chrom = [roi.chrom]
                    sv_regions = None
                    if sv.interchromosomal_period is not None:
                        # If the dispersion can go back to a previously visited chromosome, we have to ensure
                        # it does not overlap its previously placed regions
                        if sv.interchromosomal_period == 0 or len(overlapped_chroms) == (sv.interchromosomal_period+1):
                            sv_regions = RegionSet(sv.get_regions(placement_dict))

                        if sv.interchromosomal_period:
                            # If the cycle is not complete we explore new not yet overlapped chroms
                            avoid_chrom = overlapped_chroms
                            if len(overlapped_chroms) == (sv.interchromosomal_period+1):
                                # The cycle is complete, the next chrom is the next one in the cycle
                                next_chrom_index = (overlapped_chroms.index(roi.chrom) + 1) % len(overlapped_chroms)
                                next_chrom = overlapped_chroms[next_chrom_index]
                                avoid_chrom = [chrom for chrom in self.chrom_lengths if chrom != next_chrom]

                    containing_region = None
                    in_anchor = (sv.anchor is not None and
                                 sv.anchor.start_breakend <= breakend < sv.anchor.end_breakend)
                    contiguous_length = self.sum_lengths(lengths[pos+1:], breakends[pos+1:], sv.dispersions)

                    # If interchromosomal the length is the contiguous length
                    total_length = contiguous_length
                    if sv.interchromosomal_period is None or in_anchor:
                        total_length = sum([length for length in lengths[pos:] if length is not None])
                        avoid_chrom = None
                        bound = if_not_none(min_dist[pos], 0)
                        if in_anchor:
                            # we add a breakend position between the last breakend placed from th same SV, and the end of the anchor roi
                            # +1 to ensure the previous symbol in the anchor doesn't have a length of 0
                            left_bound = roi.start + 1
                            # -1 to ensure the current symbol doesn't have a length of 0
                            right_bound = anchor_roi.end - 1
                        else:
                            left_bound = 0 if backward else (roi.end + bound)
                            right_bound = (roi.start - bound) if backward else self.chrom_lengths[roi.chrom]
                        if left_bound > right_bound: return None
                        containing_region = Region(chrom=roi.chrom, start=left_bound, end=right_bound, kind=roi.kind, motif=roi.motif)

                    roi, ref_roi = self.get_breakend(reference_regions=self.reference_regions,
                                                     avoid_chrom=avoid_chrom,
                                                     blacklist_regions=blacklist_regions,
                                                     containing_region=containing_region,
                                                     roi_length=contiguous_length,
                                                     total_length=total_length,
                                                     hap_id=hap_id,
                                                     sv_regions=sv_regions)

                    if roi is None or ref_roi is None: return None
                    position = roi.start
                    if sv.interchromosomal_period is not None and len(overlapped_chroms) < sv.interchromosomal_period + 1:
                        overlapped_chroms.append(roi.chrom)
                else:
                    position = roi.start - distance if backward else roi.start + distance
                    if (blacklist_regions is not None) and (roi.chrom in blacklist_regions.chrom2itree):
                        # blacklist regions are the same on both haplotypes
                        if blacklist_regions.strictly_contains_point(position, roi.chrom):
                            return None
                    if breakend in sv.dispersions:
                        # The placement has to be valid on the haplotypes corresponding to the SV's genotype
                        overlap = self.reference_regions.chrom2itree[roi.chrom][hap_id].overlap(Interval(begin=position-0.2, end=position+0.2))
                        valid = len(overlap) > 0
                        if valid:
                            ref_roi = overlap.pop().data
=======
                            interchromosomal, dispersions, backward, hap_id, anchor_breakends=None):
        shift = 1 if not backward else -1
        # In case of exact overlap with several symbols in the anchor
        anchor_roi = roi
        for pos, breakend in enumerate(breakends):
            if breakend + shift in placement_dict:
                # If we have an anchor so we do not move its breakend.
                locus = placement_dict[breakend + shift]
                roi = Region(chrom=locus.chrom, start=locus.pos, end=locus.pos, kind=roi.kind, motif=roi.motif)
                continue
            distance = lengths[pos]
            if distance is None:
                # If we have an interchromosomal dispersion we want to change chromosome otherwise keep the same one.
                avoid_chrom = roi.chrom
                containing_region = None
                in_anchor = (anchor_breakends is not None and
                             anchor_breakends.start_breakend <= breakend < anchor_breakends.end_breakend)
                contiguous_length = self.sum_lengths(lengths[pos:], breakends[breakend:], dispersions[breakend:])
                # If interchromosomal the length is the contiguous length
                total_length = contiguous_length
                if not interchromosomal or in_anchor:
                    total_length = sum([length for length in lengths[pos:] if length is not None])
                    avoid_chrom = None
                    bound = if_not_none(min_dist[pos], 0)
                    if in_anchor:
                        # we add a breakend position between the last breakend placed from th same SV, and the end of the anchor roi
                        # +1 to ensure the previous symbol in the anchor doesn't have a length of 0
                        left_bound = roi.start + 1
                        # -1 to ensure the current symbol doesn't have a length of 0
                        right_bound = anchor_roi.end - 1
>>>>>>> 88ec6c1f
                    else:
                        left_bound = 0 if backward else (roi.end + bound)
                        right_bound = (roi.start - bound) if backward else self.chrom_lengths[roi.chrom]
                    if left_bound > right_bound: return None
                    containing_region = Region(chrom=roi.chrom, start=left_bound, end=right_bound, kind=roi.kind,
                                               motif=roi.motif)
                roi, ref_roi = self.get_breakend(reference_regions=self.reference_regions,
                                                 avoid_chrom=avoid_chrom,
                                                 blacklist_regions=blacklist_regions,
                                                 containing_region=containing_region,
                                                 roi_length=contiguous_length,
                                                 total_length=total_length,
                                                 hap_id=hap_id)
                if roi is None: return None
                position = roi.start
            else:
                position = roi.start - distance if backward else roi.start + distance
                if (blacklist_regions is not None) and (roi.chrom in blacklist_regions.chrom2itree):
                    # blacklist regions are the same on both haplotypes
                    if blacklist_regions.strictly_contains_point(position, roi.chrom):
                        return None
                if breakend in dispersions:
                    # The placement has to be valid on the haplotypes corresponding to the SV's genotype
                    overlap = self.reference_regions.chrom2itree[roi.chrom][hap_id].overlap(
                        Interval(begin=position - 0.2, end=position + 0.2))
                    valid = len(overlap) > 0
                    if valid:
                        ref_roi = overlap.pop().data
                else:
                    valid = ref_roi.start <= position <= ref_roi.end
                if not valid: return None
                roi = Region(start=position, end=position, chrom=roi.chrom)
            placement_dict[breakend + shift] = Locus(chrom=roi.chrom, pos=position)
        return placement_dict

    def get_arm_region(self, sv):
        # If self.chrom_copies[chrom] > 0, the chromosome has been copied by an aneuploid DUP, it can only be used for aneuploid DUP
        if not sv.aneuploidy:
            available_regions = [region for chrom, regions in self.arm_regions.items() for region in regions
                                 if not self.chrom_copies[chrom] > 0]
        else:
            available_chrom = sv.aneuploid_chrom
            if not available_chrom:
                available_chrom = list(self.chrom_lengths.keys())
            available_chrom = [chrom for chrom in available_chrom if chrom not in self.used_aneuploid_chrom]
            available_regions = [Region(chrom=chrom, start=0, end=self.chrom_lengths[chrom]) for chrom in
                                 available_chrom]
        return random.choice(available_regions)

    def place_sv(self, sv, roi_index):
        assert not sv.is_placed()
        reference_regions = self.reference_regions
<<<<<<< HEAD
        if sv.enable_overlap_sv:
            reference_regions = self.reference_sv_overlap_regions

        if sv.fixed_placement:
            chk(self.is_placement_valid(sv, sv.fixed_placement),f'cannot place imported SV {sv}, please check your SVs '
                                                                f'are non overlapping and try lowering the min_intersv_dist or'
                                                                f' increasing th_proportion_N.')
=======
        if sv.allow_sv_overlap:
            reference_regions = self.reference_sv_overlap_regions

        if sv.fixed_placement:
            chk(self.is_placement_valid(sv, sv.fixed_placement),
                f'cannot place imported SV {sv}, please check your SVs '
                f'are non overlapping and try lowering the min_intersv_dist or'
                f' increasing th_proportion_N.')
>>>>>>> 88ec6c1f
            sv.set_placement(placement=sv.fixed_placement, roi=None)
            return
        elif sv.arm_gain_loss or sv.aneuploidy:
            region = self.get_arm_region(sv)

            # Only affect the requested arm_percent portion of the arm
            portion_length = floor(region.length() * sv.arm_percent / 100)
            start = 0 if region.start == 0 else region.end - portion_length
            end = region.start + portion_length if region.start == 0 else region.end
            region = Region(chrom=region.chrom, start=start, end=end)

            placement = {Breakend(0): Locus(chrom=region.chrom, pos=start),
                         Breakend(1): Locus(chrom=region.chrom, pos=end)}
            sv.set_placement(placement=placement, roi=region, operation=sv.operations[0])
            return

        n_placement_attempts = 0
        max_tries = self.config.get("max_tries", DEFAULT_MAX_TRIES)
        blacklist_regions = self.get_relevant_blacklist_regions(sv.blacklist_filter)
        sv_set = sv.info['VSET']
        hap_id = 0
        if self.allow_hap_overlap:
            hap_id = 2 if sv.genotype[0] and sv.genotype[1] else sv.genotype[1]
        init_roi = 0
        if sv.overlap_mode in [OverlapMode.CONTAINED, OverlapMode.PARTIAL]:
            # Where to start checking the ROIs, prevent the bias of checking the first ROIs over and over
            roi_index = init_roi = random.randint(0, len(self.rois_overlap[sv_set]))
        while not sv.is_placed() and (n_placement_attempts < max_tries):
            n_placement_attempts += 1
            placement_dict: dict[Breakend, Locus] = {}
            breakend_interval_lengths = list(sv.breakend_interval_lengths)
            min_distances = list(sv.breakend_interval_min_lengths)
            anchor_start = anchor_end = 0
            if sv.anchor is not None:
                roi, ref_roi, roi_index = self.get_overlap_region(sv_category=sv_set,
                                                                  anchor_length=sv.get_anchor_length(),
                                                                  reference_regions=reference_regions,
                                                                  overlap_mode=sv.overlap_mode,
                                                                  roi_filter=sv.roi_filter,
                                                                  hap_id=hap_id,
                                                                  roi_index=roi_index,
                                                                  init_roi=init_roi)

                if roi is None or ref_roi is None:
                    chk(False, f'No available ROI satisfying the constraints for {sv}' +
<<<<<<< HEAD
                        f' of anchor length {sv.get_anchor_length()}'*(sv.get_anchor_length() is not None))
=======
                        f' of anchor length {sv.get_anchor_length()}' * (sv.get_anchor_length() is not None))
>>>>>>> 88ec6c1f
                anchor_start = sv.anchor.start_breakend
                anchor_end = sv.anchor.end_breakend
                roi, ref_roi = (
                    self.choose_anchor_placement(
                        roi=roi,
                        ref_roi=ref_roi,
                        anchor_length=sv.get_anchor_length(),
                        overlap_mode=sv.overlap_mode,
                        region_length_range=sv.roi_filter.region_length_range,
                        blacklist_regions=blacklist_regions))

                if (roi is None) or (ref_roi is None):
                    continue
            else:
                # Compute the length needed in the ROI to fit the breakends not seperated by dispersions
                total_length = contiguous_length = self.sum_lengths(breakend_interval_lengths,
                                                                    range(len(breakend_interval_lengths)),
                                                                    sv.dispersions)
                if not sv.is_interchromosomal:
                    total_length = sum([length for length in breakend_interval_lengths if length is not None])
<<<<<<< HEAD
                roi, ref_roi = self.get_breakend(reference_regions=reference_regions, hap_id=hap_id, blacklist_regions=blacklist_regions,
=======
                roi, ref_roi = self.get_breakend(reference_regions=reference_regions, hap_id=hap_id,
                                                 blacklist_regions=blacklist_regions,
>>>>>>> 88ec6c1f
                                                 roi_length=contiguous_length, total_length=total_length)
                if roi is None or ref_roi is None: break
            placement_dict[anchor_start] = Locus(chrom=roi.chrom, pos=roi.start)
            placement_dict[anchor_end] = Locus(chrom=roi.chrom, pos=roi.end)
            overlapped_chroms = [roi.chrom]

            # Place the other breakends using the distances starting from the anchor ones towards the extremities.
            if anchor_start > 0:
                placement_dict = self.propagate_placement(hap_id=hap_id,
                                                          placement_dict=placement_dict,
                                                          roi=roi,
                                                          ref_roi=ref_roi,
                                                          breakends=[i for i in range(anchor_start, 0, -1)],
                                                          lengths=[breakend_interval_lengths[i] for i in
                                                                   range(anchor_start - 1, -1, -1)],
                                                          min_dist=[min_distances[i] for i in
                                                                    range(anchor_start - 1, -1, -1)],
                                                          blacklist_regions=blacklist_regions,
                                                          backward=True,
                                                          overlapped_chroms=overlapped_chroms,
                                                          sv=sv)
                if placement_dict is None: continue

            placement_dict = self.propagate_placement(hap_id=hap_id,
                                                      placement_dict=placement_dict,
                                                      roi=roi,
                                                      ref_roi=ref_roi,
<<<<<<< HEAD
                                                      breakends=[i for i in range(anchor_start, len(breakend_interval_lengths))],
                                                      lengths=breakend_interval_lengths[anchor_start:],
                                                      min_dist=min_distances[anchor_start:],
                                                      blacklist_regions=blacklist_regions,
=======
                                                      breakends=[i for i in
                                                                 range(anchor_start, len(breakend_interval_lengths))],
                                                      lengths=breakend_interval_lengths[anchor_start:],
                                                      min_dist=min_distances[anchor_start:],
                                                      blacklist_regions=blacklist_regions,
                                                      interchromosomal=sv.is_interchromosomal,
                                                      dispersions=sv.dispersions,
>>>>>>> 88ec6c1f
                                                      backward=False,
                                                      overlapped_chroms=overlapped_chroms,
                                                      sv=sv)

            if placement_dict is None: continue
            if not self.is_placement_valid(sv, placement_dict): continue
            sv.set_placement(placement=placement_dict, roi=roi, operation=sv.operations[0])
        # end: while not sv.is_placed() and (n_placement_attempts < max_tries):

        if not sv.is_placed():
            raise RuntimeError(f'Could not place SV within {max_tries=}')

        if sv.is_placed():
            logger.debug(f'Placed {sv=} within {n_placement_attempts=}')
        return roi_index

    # end: def place_sv(self, sv)

    def output_results(self) -> None:
        logger.info('Writing outputs')
        output_writer = OutputWriter(self.svs, self.overlap_sv_regions, self.reference, self.chrom_lengths,
<<<<<<< HEAD
                                     self.output_path, self.enable_hap_overlap, self.config)
=======
                                     self.output_path, self.allow_hap_overlap, self.config)
>>>>>>> 88ec6c1f
        logger.info('Writing new haplotypes')
        output_writer.output_haps()
        logger.info('Writing VCF file')
        output_writer.output_vcf()
        logger.info('Writing novel insertions file')
        output_writer.output_novel_insertions()
        logger.info('Writing novel adjacencies file')
        output_writer.output_novel_adjacencies()
        output_writer.output_stats()

        # dev only
        output_writer.output_svops_bed()

        self.reference.close()

        logger.info(f'Output path: {self.output_path}')

    # for testing only
    def produce_variant_genome(self, fasta1_out, fasta2_out, ins_fasta):
        self.run()
        shutil.copyfile(os.path.join(self.output_path, 'sim.hapA.fa'), fasta1_out)
        shutil.copyfile(os.path.join(self.output_path, 'sim.hapB.fa'), fasta2_out)
        shutil.copyfile(os.path.join(self.output_path, 'sim.novel_insertions.fa'), ins_fasta)


# end: class SVSimulator

def parse_args():
    parser = argparse.ArgumentParser()

    parser.add_argument('-c', '--config', required=True, help='YAML config file')

    return parser.parse_args()


def run_simulator():
    start_time = time.time()
    logger.info('insilicoSV version %s' % __version__)
    args = parse_args()
    simulator = SVSimulator(config_path=args.config)
    simulator.run()
    logger.info(f'insilicoSV finished in {time.time() - start_time:.1f}s')


if __name__ == '__main__':
    run_simulator()<|MERGE_RESOLUTION|>--- conflicted
+++ resolved
@@ -92,20 +92,10 @@
         self.has_overlap_sv = False
         self.overlap_sv_regions = RegionSet()
 
-
-        # Tree to keep track of the overlap SV regions with the operation performed to give to the OutputWriter
-        self.has_overlap_sv = False
-        self.overlap_sv_regions = RegionSet()
-
         self.reference = FastaFile(self.config['reference'])
         self.chrom_lengths = {chrom: chrom_length
-<<<<<<< HEAD
-                               for chrom, chrom_length in zip(self.reference.references,
-                                                              self.reference.lengths) }
-=======
                               for chrom, chrom_length in zip(self.reference.references,
                                                              self.reference.lengths)}
->>>>>>> 88ec6c1f
         # Store a dict of the chr arms if any of the sv has the flag arm_gain_loss or aneuploidy
         self.arm_regions = {}
         self.chrom_copies = defaultdict(int)
@@ -118,19 +108,12 @@
         chk(isinstance(config, dict), 'Config must be a dict')
 
         for k in config:
-<<<<<<< HEAD
-            chk(k in ('reference', 'max_tries', 'max_random_breakend_tries', 'homozygous_only', 'heterozygous_only', 'min_intersv_dist',
-                      'random_seed', 'output_no_haps', 'output_adjacencies', 'output_paf', 'output_svops_bed', 'th_proportion_N',
-                      'output_paf_intersv', 'verbose', 'variant_sets', 'overlap_regions', 'blacklist_regions',
-                      'filter_small_chr', 'arms', 'enable_hap_overlap'),
-=======
             chk(k in ('reference', 'max_tries', 'max_random_breakend_tries', 'homozygous_only', 'heterozygous_only',
                       'min_intersv_dist',
                       'random_seed', 'output_no_haps', 'output_adjacencies', 'output_paf', 'output_svops_bed',
                       'th_proportion_N',
                       'output_paf_intersv', 'verbose', 'variant_sets', 'overlap_regions', 'blacklist_regions',
                       'filter_small_chr', 'arms', 'allow_hap_overlap'),
->>>>>>> 88ec6c1f
                 f'invalid top-level config: {k}', error_type='syntax')
 
         chk(utils.is_readable_file(config['reference']), f'reference must be a readable file')
@@ -165,12 +148,8 @@
     def load_rois(self):
         self.reference_regions = RegionSet.from_fasta(self.config['reference'],
                                                       self.config.get('filter_small_chr', FILTER_SMALL_CHR),
-<<<<<<< HEAD
-                                                      region_kind='_reference_', enable_hap_overlap=self.enable_hap_overlap)
-=======
                                                       region_kind='_reference_',
                                                       allow_hap_overlap=self.allow_hap_overlap)
->>>>>>> 88ec6c1f
         if self.has_overlap_sv:
             self.reference_sv_overlap_regions = copy.deepcopy(self.reference_regions)
         # Get the ROIs for overlap constraints
@@ -260,11 +239,7 @@
             self.overlap_modes[vset_num] = mode
             self.svs.extend(vset_svs)
 
-<<<<<<< HEAD
-            if vset_svs[0].enable_overlap_sv:
-=======
             if vset_svs[0].allow_sv_overlap:
->>>>>>> 88ec6c1f
                 self.has_overlap_sv = True
 
             self.num_svs[vset_num] = len(vset_svs)
@@ -305,19 +280,11 @@
                                   source_breakend_region=BreakendRegion(start_breakend=Breakend(0),
                                                                         end_breakend=Breakend(1)),
                                   target_insertion_breakend=Breakend(2),
-<<<<<<< HEAD
                                   placement={Breakend(0): Locus(chrom=region.chrom, pos=region.start),
                                              Breakend(1): Locus(chrom=region.chrom, pos=region.end),
                                              Breakend(2): Locus(
                                                  chrom=region.chrom + f'_copy_{self.chrom_copies[region.chrom] + copy_num}',
                                                  pos=region.start)}
-=======
-                                  placement=[Locus(chrom=region.chrom, pos=region.start),
-                                             Locus(chrom=region.chrom, pos=region.end),
-                                             Locus(
-                                                 chrom=region.chrom + f'_copy_{self.chrom_copies[region.chrom] + copy_num}',
-                                                 pos=region.start)]
->>>>>>> 88ec6c1f
                                   )
                     )
                 self.chrom_copies[region.chrom] += orig_op.transform.n_copies
@@ -327,11 +294,7 @@
 
     def update_overlap_svs(self, sv):
         for region in sv.get_regions():
-<<<<<<< HEAD
-            self.overlap_sv_regions.add_region(region, sv=sv, enable_hap_overlap=self.enable_hap_overlap)
-=======
             self.overlap_sv_regions.add_region(region, sv=sv, allow_hap_overlap=self.allow_hap_overlap)
->>>>>>> 88ec6c1f
             self.reference_sv_overlap_regions.chop(region, sv.genotype)
 
     def place_svs(self):
@@ -347,17 +310,10 @@
             logger.debug(f'Placing {sv_num=} {sv=}')
             svset = sv.info['VSET']
             roi_indexes[svset] = self.place_sv(sv, roi_indexes[svset])
-<<<<<<< HEAD
-            logger.debug(f'Placed {sv_num=} {sv=} in {time.time()-t_start_placing_sv}s')
-            assert sv.is_placed()
-
-            if not sv.enable_overlap_sv:
-=======
             logger.debug(f'Placed {sv_num=} {sv=} in {time.time() - t_start_placing_sv}s')
             assert sv.is_placed()
 
             if not sv.allow_sv_overlap:
->>>>>>> 88ec6c1f
                 self.update_available_reference(sv)
             else:
                 self.update_overlap_svs(sv)
@@ -370,16 +326,10 @@
     def determine_sv_placement_order(self) -> None:
         # place most constrained SVs first
         logger.info(f'Deciding placement order for {len(self.svs)} SVs')
-<<<<<<< HEAD
-        types_order = ['SV OVERLAP', 'FIXED', 'ARMS', OverlapMode.EXACT,  OverlapMode.PARTIAL, OverlapMode.CONTAINING, OverlapMode.CONTAINED, None]
-        for sv in self.svs:
-            if sv.enable_overlap_sv:
-=======
         types_order = ['SV OVERLAP', 'FIXED', 'ARMS', OverlapMode.EXACT, OverlapMode.PARTIAL, OverlapMode.CONTAINING,
                        OverlapMode.CONTAINED, None]
         for sv in self.svs:
             if sv.allow_sv_overlap:
->>>>>>> 88ec6c1f
                 sv.priority = 0
             elif sv.fixed_placement:
                 sv.priority = 1
@@ -387,29 +337,18 @@
                 sv.priority = 2
             else:
                 distance = sum([dist for dist in sv.breakend_interval_lengths if dist is not None]) + 2
-<<<<<<< HEAD
-                sv.priority = (types_order.index(sv.overlap_mode)) + 1/distance
-=======
                 sv.priority = (types_order.index(sv.overlap_mode)) + 1 / distance
->>>>>>> 88ec6c1f
         self.svs.sort(key=lambda sv: sv.priority)
 
     def is_placement_valid(self, sv, placement):
         """Returns False if proposed placement of `sv` would run off chromosome or
         touch blacklisted regions."""
         # The placement does not set all breakend positions
-<<<<<<< HEAD
-        if len(placement) != len(sv.breakend_interval_lengths) + 1: return False
-        chk(all([locus.pos <= self.chrom_lengths[locus.chrom] for locus in placement.values()]), 'Please make sure that the imported'
-                                                                                ' SV positions are within the chromosome length,'
-                                                                                f' provided {sv}', error_type='value')
-=======
         if not len(placement) == len(sv.breakend_interval_lengths) + 1: return False
         chk(all([locus.pos <= self.chrom_lengths[locus.chrom] for locus in placement]),
             'Please make sure that the imported'
             ' SV positions are within the chromosome length,'
             f' provided {sv}', error_type='value')
->>>>>>> 88ec6c1f
         for breakend1, breakend2 in pairwise(sv.breakends):
             # Ensure the positions are ordered in a same chromosome
             if not (placement[breakend1].chrom != placement[breakend2].chrom or
@@ -431,12 +370,8 @@
             max_bound = min(self.chrom_lengths[op_region.chrom], op_region.end + 1)
             if utils.percent_N(self.reference.fetch(reference=op_region.chrom,
                                                     start=min_bound,
-<<<<<<< HEAD
-                                                    end=max_bound)) > self.config.get('th_proportion_N', DEFAULT_PERCENT_N):
-=======
                                                     end=max_bound)) > self.config.get('th_proportion_N',
                                                                                       DEFAULT_PERCENT_N):
->>>>>>> 88ec6c1f
                 return False
         return True
 
@@ -448,67 +383,41 @@
                 self.blacklist_regions.filtered(region_filter=blacklist_filter))
 
     def get_breakend(self, hap_id, reference_regions, containing_region=None, avoid_chrom=None, blacklist_regions=None,
-<<<<<<< HEAD
                      roi_length=0, total_length=0, sv_regions=None):
-=======
-                     roi_length=0, total_length=0):
->>>>>>> 88ec6c1f
         max_random_tries = self.config.get("max_random_breakend_tries", DEFAULT_MAX_TRIES)
         num_tries = 0
         breakend = None
         ref_roi = None
-<<<<<<< HEAD
         chromosomes = [chrom for chrom in self.reference_regions.chrom2itree if not avoid_chrom or chrom not in avoid_chrom]
-        while (breakend is None or ref_roi is None) and num_tries < max_random_tries:
-            breakend, ref_roi = self.get_random_breakend(reference_regions, containing_region=containing_region, chromosomes=chromosomes,
-                                                         blacklist_regions=blacklist_regions, roi_length=roi_length, total_length=total_length, hap_id=hap_id,
-                                                         sv_regions=sv_regions)
-=======
-        chromosomes = [chrom for chrom in self.reference_regions.chrom2itree if chrom != avoid_chrom]
         while breakend is None or ref_roi is None and num_tries < max_random_tries:
             breakend, ref_roi = self.get_random_breakend(reference_regions, containing_region=containing_region,
                                                          chromosomes=chromosomes,
                                                          blacklist_regions=blacklist_regions, roi_length=roi_length,
-                                                         total_length=total_length, hap_id=hap_id)
->>>>>>> 88ec6c1f
+                                                         total_length=total_length, hap_id=hap_id, sv_regions=sv_regions)
             num_tries += 1
 
         if breakend is None:
             # The breakend failed to be assigned by random sampling, look for a region fitting the SV actually available.
-<<<<<<< HEAD
-            return self.get_breakend_from_regions(reference_regions, containing_region=containing_region, avoid_chrom=avoid_chrom,
-                                                  blacklist_regions=blacklist_regions, roi_length=roi_length, total_length=total_length,
-                                                  hap_id=hap_id, sv_regions=sv_regions)
-        return breakend, ref_roi
-
-    def get_random_breakend(self, reference_regions, containing_region=None, chromosomes=None, blacklist_regions=None,
-                            roi_length=0, total_length=0, hap_id=0, sv_regions=None):
-        if containing_region is None:
-            chromosomes = [chrom for chrom in chromosomes if self.chrom_lengths[chrom]-total_length >= 0]
-            bounds = {chrom: (0, self.chrom_lengths[chrom]-total_length) for chrom in chromosomes}
-            if len(chromosomes) == 0: return None, None
-            chrom = chromosomes[random.randint(0, len(chromosomes)-1)]
-=======
             return self.get_breakend_from_regions(reference_regions, containing_region=containing_region,
                                                   avoid_chrom=avoid_chrom,
                                                   blacklist_regions=blacklist_regions, roi_length=roi_length,
                                                   total_length=total_length,
-                                                  hap_id=hap_id)
+                                                  hap_id=hap_id,
+                                                  sv_regions=sv_regions)
         return breakend, ref_roi
 
     def get_random_breakend(self, reference_regions, containing_region=None, chromosomes=None, blacklist_regions=None,
-                            roi_length=0, total_length=0, hap_id=0):
+                            roi_length=0, total_length=0, hap_id=0, sv_regions=None):
         if containing_region is None:
             chromosomes = [chrom for chrom in chromosomes if self.chrom_lengths[chrom] - total_length >= 0]
             bounds = {chrom: (0, self.chrom_lengths[chrom] - total_length) for chrom in chromosomes}
-            chrom = chromosomes[random.randint(0, len(chromosomes) - 1)]
->>>>>>> 88ec6c1f
+            if len(chromosomes) == 0: return None, None
+            chrom = chromosomes[random.randint(0, len(chromosomes)-1)]
         else:
             chrom = containing_region.chrom
             bounds = {chrom: (containing_region.start, containing_region.end)}
 
         breakend = random.randint(bounds[chrom][0], bounds[chrom][1])
-<<<<<<< HEAD
         if sv_regions:
             overlaps = sv_regions.chrom2itree[chrom][0].overlap(breakend-0.1, breakend + roi_length+0.1)
             for overlap in overlaps:
@@ -517,14 +426,9 @@
                 return None, None
 
         region = Region(start=breakend, end=breakend, chrom=chrom)
-        if (chrom in blacklist_regions.chrom2itree) and (blacklist_regions.strictly_contains_point(region.start, region.chrom) or
-                                                         blacklist_regions.strictly_contains_point(region.end, region.chrom)):
-=======
-        region = Region(start=breakend, end=breakend, chrom=chrom)
         if (chrom in blacklist_regions.chrom2itree) and (
                 blacklist_regions.strictly_contains_point(region.start, region.chrom) or
                 blacklist_regions.strictly_contains_point(region.end, region.chrom)):
->>>>>>> 88ec6c1f
             return None, None
 
         ref_rois = self.get_reference_interval(region, reference_regions, hap_id)
@@ -536,14 +440,9 @@
             break
         return region, ref_roi
 
-<<<<<<< HEAD
-    def get_breakend_from_regions(self, reference_regions, containing_region=None, avoid_chrom=None, blacklist_regions=None,
-                                  roi_length=0, total_length=0, hap_id=0, sv_regions=None):
-=======
     def get_breakend_from_regions(self, reference_regions, containing_region=None, avoid_chrom=None,
                                   blacklist_regions=None,
-                                  roi_length=0, total_length=0, hap_id=0):
->>>>>>> 88ec6c1f
+                                  roi_length=0, total_length=0, hap_id=0, sv_regions=None):
         max_random_tries = self.config.get("max_random_breakend_tries", DEFAULT_MAX_TRIES)
         # The region is not constrained, we use the interval tree defined from the reference file
         chrom_trees = reference_regions.chrom2itree
@@ -556,20 +455,12 @@
                 # The breakend is after a dispersion and has to satisfy the constraints induced by already placed breakends.
                 if chrom_tree != containing_region.chrom: continue
                 ref_intervals = []
-<<<<<<< HEAD
-                overlaps = tree[hap_id].overlap(containing_region.start-0.2, containing_region.end+0.2)
-=======
                 overlaps = tree[hap_id].overlap(containing_region.start - 0.2, containing_region.end + 0.2)
->>>>>>> 88ec6c1f
                 for overlap in overlaps:
                     # Chop the intervals overlapping the containing region
                     min_interval = min(overlap.data.start, containing_region.start)
                     max_interval = max(overlap.data.end, containing_region.end)
-<<<<<<< HEAD
-                    ref_intervals.append(Interval(begin=min_interval-0.1, end=max_interval+0.1,
-=======
                     ref_intervals.append(Interval(begin=min_interval - 0.1, end=max_interval + 0.1,
->>>>>>> 88ec6c1f
                                                   data=overlap.data.replace(start=min_interval, end=max_interval)))
             for interval in ref_intervals:
                 # Remove the intervals that are too small or too close to the end of the chromosome
@@ -614,11 +505,7 @@
         if invalid:
             return None, None
 
-<<<<<<< HEAD
-        roi = Interval(begin=breakend-0.1, end=breakend+0.1, data=roi.data.replace(start=breakend, end=breakend))
-=======
         roi = Interval(begin=breakend - 0.1, end=breakend + 0.1, data=roi.data.replace(start=breakend, end=breakend))
->>>>>>> 88ec6c1f
         return roi.data, ref_roi.data
 
     # Provides a list of valid rois and weights corresponding to their length to uniformly draw from
@@ -630,12 +517,8 @@
         for region in (roi_list[roi_index:] + roi_list[:init_roi]):
             roi_index = (roi_index + 1) % len(roi_list)
             if not roi_filter.satisfied_for(region): continue
-<<<<<<< HEAD
-            valid_region, ref_roi = self.check_interval_overlap(region, reference_regions, roi_filter, anchor_length, overlap_mode, hap_id)
-=======
             valid_region, ref_roi = self.check_interval_overlap(region, reference_regions, roi_filter, anchor_length,
                                                                 overlap_mode, hap_id)
->>>>>>> 88ec6c1f
             if valid_region is not None:
                 # A copy of the valid region is returned so we do not change the provided overlap regions (several SVs might overlap it)
                 return copy.deepcopy(valid_region), ref_roi.data, roi_index
@@ -710,19 +593,11 @@
             chk(False, f'Invalid overlap_mode {overlap_mode}')
 
     def get_reference_interval(self, roi, reference_regions, hap_id):
-<<<<<<< HEAD
-        #Get the reference interval overlapping a ROI if any.
-        for chrom_tree, trees in reference_regions.chrom2itree.items():
-            if chrom_tree == roi.chrom:
-                # Padding to ensure that intervals reduced to a point are still processed correctly.
-                overlap_interval = list(trees[hap_id].overlap(roi.start-0.2, roi.end+0.2))
-=======
         # Get the reference interval overlapping a ROI if any.
         for chrom_tree, trees in reference_regions.chrom2itree.items():
             if chrom_tree == roi.chrom:
                 # Padding to ensure that intervals reduced to a point are still processed correctly.
                 overlap_interval = list(trees[hap_id].overlap(roi.start - 0.2, roi.end + 0.2))
->>>>>>> 88ec6c1f
                 # For determinism as the overlap function output is a set
                 overlap_interval.sort(key=lambda x: (x.begin, x.end))
                 # To prevent biases by always selecting the first interval.
@@ -851,7 +726,6 @@
     # known distance or a new breakend is randomly chosen among the available regions. When starting from an anchor,
     # the traversal can be in forward or backward order.
     def propagate_placement(self, placement_dict, roi, ref_roi, breakends, lengths, min_dist, blacklist_regions,
-<<<<<<< HEAD
                             backward, hap_id, overlapped_chroms=None, sv=None):
             shift = 1 if not backward else -1
             # In case of exact overlap with several symbols in the anchor
@@ -932,72 +806,12 @@
                         valid = len(overlap) > 0
                         if valid:
                             ref_roi = overlap.pop().data
-=======
-                            interchromosomal, dispersions, backward, hap_id, anchor_breakends=None):
-        shift = 1 if not backward else -1
-        # In case of exact overlap with several symbols in the anchor
-        anchor_roi = roi
-        for pos, breakend in enumerate(breakends):
-            if breakend + shift in placement_dict:
-                # If we have an anchor so we do not move its breakend.
-                locus = placement_dict[breakend + shift]
-                roi = Region(chrom=locus.chrom, start=locus.pos, end=locus.pos, kind=roi.kind, motif=roi.motif)
-                continue
-            distance = lengths[pos]
-            if distance is None:
-                # If we have an interchromosomal dispersion we want to change chromosome otherwise keep the same one.
-                avoid_chrom = roi.chrom
-                containing_region = None
-                in_anchor = (anchor_breakends is not None and
-                             anchor_breakends.start_breakend <= breakend < anchor_breakends.end_breakend)
-                contiguous_length = self.sum_lengths(lengths[pos:], breakends[breakend:], dispersions[breakend:])
-                # If interchromosomal the length is the contiguous length
-                total_length = contiguous_length
-                if not interchromosomal or in_anchor:
-                    total_length = sum([length for length in lengths[pos:] if length is not None])
-                    avoid_chrom = None
-                    bound = if_not_none(min_dist[pos], 0)
-                    if in_anchor:
-                        # we add a breakend position between the last breakend placed from th same SV, and the end of the anchor roi
-                        # +1 to ensure the previous symbol in the anchor doesn't have a length of 0
-                        left_bound = roi.start + 1
-                        # -1 to ensure the current symbol doesn't have a length of 0
-                        right_bound = anchor_roi.end - 1
->>>>>>> 88ec6c1f
                     else:
-                        left_bound = 0 if backward else (roi.end + bound)
-                        right_bound = (roi.start - bound) if backward else self.chrom_lengths[roi.chrom]
-                    if left_bound > right_bound: return None
-                    containing_region = Region(chrom=roi.chrom, start=left_bound, end=right_bound, kind=roi.kind,
-                                               motif=roi.motif)
-                roi, ref_roi = self.get_breakend(reference_regions=self.reference_regions,
-                                                 avoid_chrom=avoid_chrom,
-                                                 blacklist_regions=blacklist_regions,
-                                                 containing_region=containing_region,
-                                                 roi_length=contiguous_length,
-                                                 total_length=total_length,
-                                                 hap_id=hap_id)
-                if roi is None: return None
-                position = roi.start
-            else:
-                position = roi.start - distance if backward else roi.start + distance
-                if (blacklist_regions is not None) and (roi.chrom in blacklist_regions.chrom2itree):
-                    # blacklist regions are the same on both haplotypes
-                    if blacklist_regions.strictly_contains_point(position, roi.chrom):
-                        return None
-                if breakend in dispersions:
-                    # The placement has to be valid on the haplotypes corresponding to the SV's genotype
-                    overlap = self.reference_regions.chrom2itree[roi.chrom][hap_id].overlap(
-                        Interval(begin=position - 0.2, end=position + 0.2))
-                    valid = len(overlap) > 0
-                    if valid:
-                        ref_roi = overlap.pop().data
-                else:
-                    valid = ref_roi.start <= position <= ref_roi.end
-                if not valid: return None
-                roi = Region(start=position, end=position, chrom=roi.chrom)
-            placement_dict[breakend + shift] = Locus(chrom=roi.chrom, pos=position)
-        return placement_dict
+                        valid = ref_roi.start <= position <= ref_roi.end
+                    if not valid: return None
+                    roi = Region(start=position, end=position, chrom=roi.chrom)
+                placement_dict[breakend + shift] = Locus(chrom=roi.chrom, pos=position)
+            return placement_dict
 
     def get_arm_region(self, sv):
         # If self.chrom_copies[chrom] > 0, the chromosome has been copied by an aneuploid DUP, it can only be used for aneuploid DUP
@@ -1016,15 +830,6 @@
     def place_sv(self, sv, roi_index):
         assert not sv.is_placed()
         reference_regions = self.reference_regions
-<<<<<<< HEAD
-        if sv.enable_overlap_sv:
-            reference_regions = self.reference_sv_overlap_regions
-
-        if sv.fixed_placement:
-            chk(self.is_placement_valid(sv, sv.fixed_placement),f'cannot place imported SV {sv}, please check your SVs '
-                                                                f'are non overlapping and try lowering the min_intersv_dist or'
-                                                                f' increasing th_proportion_N.')
-=======
         if sv.allow_sv_overlap:
             reference_regions = self.reference_sv_overlap_regions
 
@@ -1033,7 +838,6 @@
                 f'cannot place imported SV {sv}, please check your SVs '
                 f'are non overlapping and try lowering the min_intersv_dist or'
                 f' increasing th_proportion_N.')
->>>>>>> 88ec6c1f
             sv.set_placement(placement=sv.fixed_placement, roi=None)
             return
         elif sv.arm_gain_loss or sv.aneuploidy:
@@ -1079,11 +883,7 @@
 
                 if roi is None or ref_roi is None:
                     chk(False, f'No available ROI satisfying the constraints for {sv}' +
-<<<<<<< HEAD
-                        f' of anchor length {sv.get_anchor_length()}'*(sv.get_anchor_length() is not None))
-=======
                         f' of anchor length {sv.get_anchor_length()}' * (sv.get_anchor_length() is not None))
->>>>>>> 88ec6c1f
                 anchor_start = sv.anchor.start_breakend
                 anchor_end = sv.anchor.end_breakend
                 roi, ref_roi = (
@@ -1104,12 +904,8 @@
                                                                     sv.dispersions)
                 if not sv.is_interchromosomal:
                     total_length = sum([length for length in breakend_interval_lengths if length is not None])
-<<<<<<< HEAD
-                roi, ref_roi = self.get_breakend(reference_regions=reference_regions, hap_id=hap_id, blacklist_regions=blacklist_regions,
-=======
                 roi, ref_roi = self.get_breakend(reference_regions=reference_regions, hap_id=hap_id,
                                                  blacklist_regions=blacklist_regions,
->>>>>>> 88ec6c1f
                                                  roi_length=contiguous_length, total_length=total_length)
                 if roi is None or ref_roi is None: break
             placement_dict[anchor_start] = Locus(chrom=roi.chrom, pos=roi.start)
@@ -1128,29 +924,20 @@
                                                           min_dist=[min_distances[i] for i in
                                                                     range(anchor_start - 1, -1, -1)],
                                                           blacklist_regions=blacklist_regions,
-                                                          backward=True,
                                                           overlapped_chroms=overlapped_chroms,
-                                                          sv=sv)
+                                                          sv=sv,
+                                                          backward=True)
                 if placement_dict is None: continue
 
             placement_dict = self.propagate_placement(hap_id=hap_id,
                                                       placement_dict=placement_dict,
                                                       roi=roi,
                                                       ref_roi=ref_roi,
-<<<<<<< HEAD
-                                                      breakends=[i for i in range(anchor_start, len(breakend_interval_lengths))],
-                                                      lengths=breakend_interval_lengths[anchor_start:],
-                                                      min_dist=min_distances[anchor_start:],
-                                                      blacklist_regions=blacklist_regions,
-=======
                                                       breakends=[i for i in
                                                                  range(anchor_start, len(breakend_interval_lengths))],
                                                       lengths=breakend_interval_lengths[anchor_start:],
                                                       min_dist=min_distances[anchor_start:],
                                                       blacklist_regions=blacklist_regions,
-                                                      interchromosomal=sv.is_interchromosomal,
-                                                      dispersions=sv.dispersions,
->>>>>>> 88ec6c1f
                                                       backward=False,
                                                       overlapped_chroms=overlapped_chroms,
                                                       sv=sv)
@@ -1172,11 +959,7 @@
     def output_results(self) -> None:
         logger.info('Writing outputs')
         output_writer = OutputWriter(self.svs, self.overlap_sv_regions, self.reference, self.chrom_lengths,
-<<<<<<< HEAD
-                                     self.output_path, self.enable_hap_overlap, self.config)
-=======
                                      self.output_path, self.allow_hap_overlap, self.config)
->>>>>>> 88ec6c1f
         logger.info('Writing new haplotypes')
         output_writer.output_haps()
         logger.info('Writing VCF file')
