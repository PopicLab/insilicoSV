--- conflicted
+++ resolved
@@ -103,11 +103,7 @@
             chk(k in ('reference', 'max_tries', 'max_random_breakend_tries', 'homozygous_only', 'min_intersv_dist',
                       'random_seed', 'output_no_haps', 'output_adjacencies', 'output_paf', 'output_svops_bed', 'th_proportion_N'
                       'output_paf_intersv', 'verbose', 'variant_sets', 'overlap_regions', 'blacklist_regions',
-<<<<<<< HEAD
-                      'filter_small_chr', 'arms'),
-=======
-                      'filter_small_chr', 'enable_hap_overlap'),
->>>>>>> 531dff4f
+                      'filter_small_chr', 'arms', 'enable_hap_overlap'),
                 f'invalid top-level config: {k}')
 
         chk(utils.is_readable_file(config['reference']), f'reference must be a readable file')
