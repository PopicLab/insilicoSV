from abc import ABC, abstractmethod
from collections import defaultdict
from contextlib import closing
import copy
import math
import logging
import random
from typing_extensions import ClassVar, Type, override
import re

from pysam import FastaFile, VariantFile

from insilicosv import utils
from insilicosv.utils import RegionFilter, OverlapMode, Locus, error_context, chk, TandemRepeatRegionFilter, if_not_none
from insilicosv.sv_defs import (Transform, TransformType, BreakendRegion, Operation, SV, VariantType, BaseSV,
                                Syntax, Symbol, SV_KEY, TandemRepeatExpansionContractionSV)

logger = logging.getLogger(__name__)


class VariantSet(ABC):

    @classmethod
    @abstractmethod
    def can_make_from(cls, vset_config):
        raise NotImplementedError()

    @abstractmethod
    def make_variant_set(self):
        raise NotImplementedError()

    @classmethod
    def get_vcf_header_infos(cls):
        return []

    next_sv_id: ClassVar[int] = 0

    @staticmethod
    def make_sv_id():
        sv_id = f'sv{VariantSet.next_sv_id}'
        VariantSet.next_sv_id += 1
        return sv_id

    def __init__(self, vset_config, config):
        chk(isinstance(vset_config, dict), f'Each variant set must be a dict, {vset_config} provided',
            error_type='value')
        self.vset_config = copy.deepcopy(vset_config)
        self.config = config
        self.overlap_kinds = utils.as_list(self.vset_config.get('overlap_region_type', 'all'))
        self.overlap_ranges = []
        self.header = []
        self.vset_config['config_descr'] = ', '.join("%s: %s" % item for item in self.vset_config.items())
        self.novel_insertion_seqs = None

        # Overlap and recurrence information for SNPs and INDELs only
        self.overlap_sv = False
        self.recurrence_freq = None
        self.recurrence_num = None

        # For predefined types given as custom in the config file, to keep track they have to be treated as custom for the dispersion lengths order
        self.input_type = None
        self.overlap_mode = None
        if 'overlap_mode' in self.vset_config:
            chk(isinstance(self.vset_config['overlap_mode'], str) or
                (isinstance(self.vset_config['overlap_mode'], list) and all(
                    isinstance(ovlp, str) for ovlp in self.vset_config['overlap_mode'])),
                f'Invalid overlap_mode, only a string or list of strings are accepted {vset_config}', error_type='syntax')
            try:
                self.overlap_mode = OverlapMode(self.vset_config['overlap_mode'])
            except ValueError:
                chk(False, f'Invalid overlap_mode in {vset_config}', error_type='value')
        self.vset_config['overlap_region_type'] = (tuple(utils.as_list(self.vset_config['overlap_region_type']))
                                                   if 'overlap_region_type' in self.vset_config else ('all',))
        if self.overlap_mode is not None and 'overlap_region_type' not in self.vset_config:
            logger.warning(f'overlap_region_type is not specified for {self} all provided ROIs will be considered')
        self.overlap_ranges = tuple(
            self.vset_config['overlap_region_length_range'] if 'overlap_region_length_range' in self.vset_config else
            [None, None])

        if 'type' in self.vset_config:
            self.vset_config['type'] = self.vset_config['type'].replace(" ", "")
            if '->' in self.vset_config['type']:
                self.svtype = VariantType.CUSTOM
                grammar = self.vset_config['type'].split('->')
            else:
                self.svtype = VariantType(self.vset_config['type'])
                if self.vset_config['type'] == 'INDEL':
                    # INDELs are either DELs or INSs with a 50% probability.
                    self.svtype = VariantType('INS')
                grammar = SV_KEY[self.svtype]

            self.source = grammar[0]
            chk(not Syntax.DIVERGENCE in self.source and not Syntax.MULTIPLE_COPIES in self.source,
                f'Operators ({Syntax.MULTIPLE_COPIES} and {Syntax.DIVERGENCE}) '
                f'are not allowed in the source, {vset_config}', error_type='syntax')

            self.target = grammar[1]
            chk(not Syntax.ANCHOR_START in self.target and not Syntax.ANCHOR_END in self.target,
                f'Anchors ({Syntax.ANCHOR_START} and {Syntax.ANCHOR_END}) '
                f'are not allowed in the target, If for instance, you want to constrain the insertion target of a dDUP, '
                f'write A_(). Error in {vset_config}', error_type='syntax')

    def get_sampled_int_value(self, value, locals_dict=
    None):
        if isinstance(value, (int, float)):
            return value
        elif isinstance(value, list):
            chk(len(value) == 2, f'Expected [min, max] pair: {value}', error_type='value')
            chk(isinstance(value[0], int) and isinstance(value[1], int) and
                int(value[0]) <= int(value[1]), f'Invalid [min, max] pair: {value}', error_type='value')
            return random.randint(value[0], value[1])
        elif isinstance(value, str):
            try:
                eval_dict = dict(
                    random=random, math=math
                )
                if locals_dict is not None:
                    eval_dict.update(locals_dict)
                return int(eval(value, eval_dict))
            except Exception as exc:
                chk(False, f'Error valuating the expression {value}: {exc}', error_type='value')

    def grammar_to_variant_set(self, lhs_strs, rhs_strs, symbol_lengths, symbol_min_lengths, num_letters,
                               novel_insertion_seqs, n_copies_list, divergence_prob_list, orig_seq='', sv_id='',
                               replacement_seq=None, vset_config=None,):
        #
        # Parse the LHS strings into Symbols, and RHS strings into RHSItems.
        # Create unique Symbols for dispersions.
        #
        # If the overlap anchor was specified, determine the start and end
        # breakends of the anchor.
        #
        overlap_anchor_bounds = [None, None]
        operations = []
        # Retains the symbols representing novel insertions and their corresponding novel sequence.
        novel_insertions: dict[Symbol, str] = {}
        lhs: list[Symbol] = []
        lhs_dispersion: list[int] = []
        breakend_interval_lengths = []
        breakend_interval_min_lengths = []

        # Parse the left hand side of the  grammar, recover the symbols and the potential anchor.
        # The lhs is used to defined the source breakend regions. Because there is the same number of dispersion in the
        # right and left hand side, no new breakend can appear in the rhs (target insertion breakend will be on source breakends from the lhs).
        for lhs_str in lhs_strs:
            if lhs_str == Syntax.ANCHOR_START:
                overlap_anchor_bounds[0] = len(lhs)
                continue

            if lhs_str == Syntax.ANCHOR_END:
                overlap_anchor_bounds[1] = len(lhs)
                continue

            if lhs_str == Syntax.DISPERSION:
                breakend_interval_lengths.append(symbol_lengths[num_letters + len(lhs_dispersion)])
                breakend_interval_min_lengths.append(symbol_min_lengths[num_letters + len(lhs_dispersion)])
                lhs_dispersion.append(len(lhs))
            else:
                chk((len(lhs_str) == 1 and lhs_str[0].isupper()), f'Invalid LHS symbol {lhs_str} in the left hand side of {vset_config}')
                chk(len(symbol_lengths) >= len(lhs) - len(lhs_dispersion), f'Not enough length ranges for the left hand side in {vset_config}')
                breakend_interval_lengths.append(symbol_lengths[len(lhs) - len(lhs_dispersion)])
                breakend_interval_min_lengths.append(symbol_min_lengths[len(lhs) - len(lhs_dispersion)])
            lhs.append(Symbol(lhs_str))
        chk(((overlap_anchor_bounds[0] is None) and (overlap_anchor_bounds[1] is None)) or
            ((overlap_anchor_bounds[0] is not None) and (overlap_anchor_bounds[1] is not None)),
            f'Misformed anchor: {lhs_strs} in {vset_config}', error_type='syntax')
        overlap_anchor = None
        if overlap_anchor_bounds[0] is not None and overlap_anchor_bounds[1] is not None:
            overlap_anchor = BreakendRegion(overlap_anchor_bounds[0], overlap_anchor_bounds[1])

        n_dispersions_rhs = 0
        current_breakend = 0
        current_insertion_order = 0
        n_multiple_copies = 0
        n_divergence_prob = 0
        # Keep track of the letters that have been deleted or moved for which DEL operations have to be added.
        delete_letters = {letter: True for letter in lhs if letter.name != Syntax.DISPERSION}
        # If a custom event specifies letters that are not modified and only use for placing constraints, we want ot keep track of them
        identities_to_add = {letter: True for letter in lhs if letter.name != Syntax.DISPERSION}
        # Parse the rhs to define the operations.
        for rhs_str in rhs_strs:
            if rhs_str == Syntax.DISPERSION:
                n_dispersions_rhs += 1
                chk(n_dispersions_rhs - 1 < len(lhs_dispersion),
                    f'The number of dispersions needs to be the same in the left and right hand sides. {lhs_strs} -> {rhs_strs}'
                    f' in {vset_config}',
                    error_type='syntax')
                # The dispersions are in place and used to determine what moved.
                # When finding a dispersion in the rhs we move the current breakend
                # after the right breakend of the dispersion.
                current_breakend = lhs_dispersion[n_dispersions_rhs - 1] + 1
                continue
            symbol = Symbol(rhs_str[0].upper())
            # The operation is not in place if the symbol does not appear in the lhs or there is a "+".
            is_in_place = symbol in lhs
            if is_in_place:
                source_position = lhs.index(symbol)
                # If there is a different number of dispersions before the symbol in the lhs and rhs then the symbol
                # has been moved.
                is_in_place *= n_dispersions_rhs == len([disp for disp in lhs_dispersion if disp < source_position])
                # If it is still in place we check if the current_breakend is higher or lower to the symbol's
                # source breakend. If it is lower we arbitrarily say it is in place. For contiguous letters it is equivalent.
                is_in_place *= current_breakend <= source_position
            if is_in_place:
                current_breakend = source_position + 1
                # This letter has an inplace version, it should not be deleted.
                delete_letters[symbol] = False

            transform_type = TransformType.IDENTITY
            if rhs_str[0].islower():
                transform_type = TransformType.INV

            # Determine the number of copies of a symbol are needed (when "+" appears in the rhs)
            n_copies = 1
            if Syntax.MULTIPLE_COPIES in rhs_str:
                chk(n_multiple_copies < len(n_copies_list), f'A number of copies must be provided '
                                                            f'for each `{Syntax.MULTIPLE_COPIES}` symbol used.'
                                                            f'Error in {vset_config}', error_type='syntax')
                n_copies = self.get_sampled_int_value(n_copies_list[n_multiple_copies])
                chk(n_copies >= 1, f'The number of copies must be strictly positive, got {n_copies} for '
                                   f'the {n_multiple_copies + 1} `{Syntax.MULTIPLE_COPIES}` symbol {symbol}. Error in {vset_config}', error_type='syntax')
                n_multiple_copies += 1

            divergence_prob = 0
            if Syntax.DIVERGENCE in rhs_str:
                divergence_prob = 1.

                if not replacement_seq:
                    # replacement_seq is used to provide the SNP when loading from vcf
                    chk(n_divergence_prob < len(divergence_prob_list), f'A number of copies must be provided '
                                                                       f'for each + symbol used.', error_type='syntax')
                    divergence_prob = self.get_sampled_int_value(divergence_prob_list[n_divergence_prob])
                    chk(0 < divergence_prob <= 1,
                        f'The divergence probability must be between 0 (excluded) and 1 (included), got {divergence_prob} for '
                        f'the {n_divergence_prob + 1}-th \'*\' symbol {symbol}. Error in {vset_config}', error_type='syntax')
                n_divergence_prob += 1

            transform = Transform(
                transform_type=transform_type,
                is_in_place=is_in_place,
                divergence_prob=divergence_prob,
                n_copies=n_copies,
                replacement_seq=replacement_seq,
                orig_seq=orig_seq
            )
            # We do not add operations for inplace identity transformations without divergence (do not affect the sequence).
            if (
                    transform_type != TransformType.IDENTITY or not is_in_place or divergence_prob > 0 or replacement_seq is not None
                    or n_copies > 1):
                # The letter has been involved in an operation and is not a placeholder.
                identities_to_add[symbol] = False
                operation = Operation(transform=transform, op_info={'SYMBOL': symbol.name}, recurrent=self.overlap_sv)
                if is_in_place and not n_copies > 1:
                    operation.source_breakend_region = BreakendRegion(current_breakend - 1, current_breakend)
                else:
                    # The insertion order helps to determine how to order multiple events inserted at the same breakend.
                    operation.target_insertion_order = (current_insertion_order,)
                    current_insertion_order += 1
                    operation.target_insertion_breakend = current_breakend
                    if symbol in lhs:
                        operation.source_breakend_region = BreakendRegion(source_position, source_position + 1)
                    else:
                        if symbol not in novel_insertions:
                            # The position of the length of a new letter is after all the letters in the lhs (non dispersion)
                            # and in order of appearance in the rhs
                            chk(len(symbol_lengths) >= len(lhs) - len(lhs_dispersion) + len(novel_insertions),
                                f'Missing length_ranges for {symbol} in {lhs_strs}', error_type='syntax')
                            novel_insertion = None
                            if novel_insertion_seqs is not None:
                                chk(len(novel_insertion_seqs) > len(novel_insertions),
                                    f'If a novel_insertions field is provided, it must '
                                    f'contain the sequences for each novel insertion or None.', error_type='syntax')
                                if novel_insertion_seqs[len(novel_insertions)] is not None:
                                    novel_insertion = novel_insertion_seqs[len(novel_insertions)]
                            if novel_insertion is None:
                                novel_insertion = utils.generate_seq(
                                    length=symbol_lengths[len(lhs) - len(lhs_dispersion) + len(novel_insertions)])
                            novel_insertions[symbol] = novel_insertion
                        operation.novel_insertion_seq = novel_insertions[symbol]
                operation.op_id = sv_id + '_' + str(len(operations))
                operations.append(operation)
        # Add the deletions
        for letter, delete in delete_letters.items():
            if delete:
                # The symbol is involved in a DEL, it is not a placeholder.
                identities_to_add[letter] = False
                source_index = lhs.index(letter)
                # The symbol was deleted, we add a DEL operation.
                transform = Transform(transform_type=TransformType.DEL, is_in_place=True)
                operation = Operation(transform=transform, op_info={'SYMBOL': letter.name})
                operation.source_breakend_region = BreakendRegion(source_index, source_index + 1)
                operation.op_id = sv_id + '_' + str(len(operations))
                operations.append(operation)
        # Add the identities for place holder letters
        for letter, identity in identities_to_add.items():
            if identity:
                source_index = lhs.index(letter)
                # The symbol was deleted, we add a DEL operation.
                transform = Transform(transform_type=TransformType.IDENTITY, is_in_place=True)
                operation = Operation(transform=transform, op_info={'SYMBOL': letter.name})
                operation.source_breakend_region = BreakendRegion(source_index, source_index + 1)
                operation.op_id = sv_id + '_' + str(len(operations))
                operations.append(operation)
        chk(len(lhs_dispersion) == n_dispersions_rhs, f'Dispersions cannot be altered, the same dispersions must '
                                                      f'be present on the left and right sides. lhs: {len(lhs_dispersion)} dispersions,'
                                                      f'rhs: {n_dispersions_rhs} dispersions.', error_type='syntax')
        # If overlap_anchor is not specified, infer "full SV" as the anchor if no dispersion
        if (overlap_anchor is None) and (self.overlap_mode is not None) and (not lhs_dispersion):
            overlap_anchor = BreakendRegion(0, len(lhs) - 1)
        return operations, overlap_anchor, lhs_dispersion, breakend_interval_lengths, breakend_interval_min_lengths

    # end: def grammar_to_variant_set


class SimulatedVariantSet(VariantSet):

    def __init__(self, vset_config, config):
        super().__init__(vset_config, config)

        chk(isinstance(vset_config.get('type'), str), f'Missing or bad variant type in {vset_config}', error_type='syntax')
        chk(isinstance(vset_config.get('number'), int) and vset_config['number'] >= 0,
            f'Missing or bad "number" of variants to generate in {vset_config}', error_type='value')

        self.preprocess_config()

    def preprocess_config(self):
        chk('divergence_prob' not in self.vset_config or isinstance(self.vset_config['divergence_prob'], (list, float, int)),
            f'divergence_prob must be a float or an int or a list of floats in ]0, 1] or a list of ranges. But, a '
            f'{type(self.vset_config.get('divergence_prob', []))} was provided in {self.vset_config}', error_type='value')

        if (self.svtype == VariantType.DUP) and ('n_copies' not in self.vset_config):
            self.vset_config['n_copies'] = [1]
        if 'n_copies' in self.vset_config:
            chk(isinstance(self.vset_config['n_copies'], list),
                f'The number of copies must be a list of integers or ranges in {self.vset_config}', error_type='value')
        if self.svtype == VariantType.mCNV:
            chk(('n_copies' in self.vset_config) and (self.vset_config['n_copies'][0] > 1),
                f'n_copies has to be provided and be above 1 for a mCNV in {self.vset_config}', error_type='value')

    # end: def preprocess_config(self)

    @property
    def sv_type(self):
        return self.svtype

    def get_roi_filter(self):
        if self.overlap_mode is None:
            return None
        return RegionFilter(region_kinds=self.overlap_kinds, region_length_range=self.overlap_ranges)

    def get_blacklist_filter(self):
        vset_config = self.vset_config
        if 'blacklist_region_type' not in vset_config:
            return None
        return RegionFilter(region_kinds=tuple(utils.as_list(self.vset_config['blacklist_region_type'])))

    def pick_genotype(self):
        if self.config.get('homozygous_only', False) or random.randint(0, 1):
            return True, True
        else:
            return random.choice([(True, False), (False, True)])

    @override
    def make_variant_set(self):
        return [self.simulate_sv() for _ in range(self.vset_config['number'])]

    @abstractmethod
    def simulate_sv(self):
        raise NotImplementedError()


#############################################
# Constructing SVs from grammar definitions #
#############################################

class FromGrammarVariantSet(SimulatedVariantSet):
    """Constructs an SV from a grammar definition"""

    @override
    @classmethod
    def can_make_from(cls, vset_config):
        return ((vset_config.get("type") is not None) and
                (vset_config.get("type") in [k.value for k in SV_KEY.keys()] or '->' in vset_config.get("type")))

    @override
    def preprocess_config(self):
        super().preprocess_config()

        for vset_config_key in self.vset_config:
            chk(vset_config_key in (
                'type',
                'number',
                'length_ranges',
                'overlap_region_type',
                'overlap_region_length_range',
                'overlap_mode',
                'blacklist_region_type',
                'divergence_prob',
                'n_copies',
                'novel_insertions',
                'interchromosomal',
                'overlap_sv',
                'recurrence_freq',
                'recurrence_num',
                'config_descr',
                'VSET'
            ), f'invalid SV config key {vset_config_key}', error_type='syntax')

        vset_cfg = self.vset_config

        rhs_strs_list: list[str] = []
        for c in self.target:
            if c in (Syntax.DIVERGENCE, Syntax.MULTIPLE_COPIES):
                chk(rhs_strs_list and rhs_strs_list[-1] and rhs_strs_list[-1][0].isalpha(),
                    f'{c} must modify a letter {rhs_strs_list}.', error_type='syntax')
                rhs_strs_list[-1] += c
            else:
                rhs_strs_list.append(c)

        self.target = rhs_strs_list

        # Anchor the whole SV if overlap mode is specified, no anchor is provided and there is no dispersion.
        if ((self.overlap_mode is not None) and (Syntax.DISPERSION not in self.source) and
                (Syntax.ANCHOR_START not in self.source)):
            self.source = tuple([Syntax.ANCHOR_START, *self.source, Syntax.ANCHOR_END])

        # Check if a type provided as grammar is a predefined type
        if self.svtype == VariantType.CUSTOM:
            lhs = tuple([letter for letter in self.source if letter not in [Syntax.ANCHOR_END, Syntax.ANCHOR_START]])
            rhs = tuple(self.target)
            for key, grammar in SV_KEY.items():
                # Test if the grammar or its symmetric match the grammar of the record
                if (grammar[0] == lhs and grammar[1] == rhs) or (
                        grammar[0] == lhs[::-1] and grammar[1] == rhs[::-1]):
                    # we found a match and update the types
                    self.svtype = key

                    # Distinguish between SNP and DIVERGENCE
                    if key in [VariantType.DIVERGENCE, VariantType.SNP]:
                        if ((vset_cfg.get('length_ranges') in (None, [[1, 1]])) and
                            ('divergence_prob' not in vset_cfg or vset_cfg['divergence_prob'] in [[1], 1])):
                            self.svtype = VariantType.SNP
                        else:
                            self.svtype = VariantType.DIVERGENCE
                    self.input_type = VariantType.CUSTOM

        if self.svtype == VariantType.SNP:
            # SNPs are of size 1.
            chk(vset_cfg.get('length_ranges') in (None, [[1, 1]]),
<<<<<<< HEAD
                f'length_ranges for SNP can only be [[1, 1]]. Error in %s' % vset_cfg['config_descr'], error_type='value')
            chk('divergence_prob' not in vset_cfg or vset_cfg['divergence_prob'] in [[1], 1],
                f'divergence prob for SNP can only be 1. Error in %s' % vset_cfg['config_descr'], error_type='value')
            vset_cfg['length_ranges'] = [[1, 1]]
            vset_cfg['divergence_prob'] = [1.0]
            self.overlap_sv = vset_cfg.get('overlap_sv', False)
            if self.overlap_sv:
                self.recurrence_freq = vset_cfg.get('recurrence_freq', -1)
                self.recurrence_num = vset_cfg.get('recurrence_num', vset_cfg['number'] / 100)
                chk(self.overlap_sv or (not self.recurrence_freq), f'overlap_sv False but recurrence_freq True in {vset_cfg['config_descr']}',
                    error_type='value')
                if self.recurrence_freq in [0, -1]:
                    # All SVs are place at the beginnning or the ned
                    self.recurrence_num = vset_cfg['number']
=======
                f'length_ranges for SNP can only be [[1, 1]]. Error in {vset_cfg['config_descr']}', error_type='value')
            chk('divergence_prob' not in vset_cfg or vset_cfg['divergence_prob'] == [1],
                f'divergence prob for SNP can only be 1. Error in {vset_cfg['config_descr']}', error_type='value')
            chk(vset_cfg.get('overlap_mode') in (None, 'contained'), 'The type of overlap for a SNP can only be'
                                                                     'contained. Error in %s' % vset_cfg['config_descr'],
                                                                     error_type='value')
            vset_cfg['length_ranges'] = [[1, 1]]
            vset_cfg['divergence_prob'] = [1.0]
        elif vset_cfg['type'] == 'INDEL':
            # INDELS have to be of size <= 50
            chk(not vset_cfg.get('length_ranges') or (if_not_none(vset_cfg['length_ranges'][0][0], 0) <= 50 and
                                                          if_not_none(vset_cfg['length_ranges'][0][1], 0) <= 50 ),
                f'length_ranges for INDEL must be included in [0, 50]. Error in %s' % vset_cfg['config_descr'],
                error_type='value')
            chk(not vset_cfg.get('overlap_range') or (if_not_none(vset_cfg['overlap_range'][0], 0) <= 50 and
                                                          if_not_none(vset_cfg['overlap_range'][1], 0) <= 50 ),
                f'overlap_range for INDEL must be included in [0, 50]. Error in %s' % vset_cfg['config_descr'],
                error_type='value')
            if not vset_cfg.get('length_ranges'):
                vset_cfg['length_ranges'] = [[1, 50]]
>>>>>>> 24f2b3ba
        else:
            chk(not ('overlap_sv' in vset_cfg or 'recurrence_freq' in vset_cfg or 'recurrence_num' in vset_cfg),
                f'overlap_sv, recurrence_freq and recurrence_num are only available for SNPs and INDELs, but %s was provided' % vset_cfg['config_descr'])

            chk('length_ranges' in vset_cfg or 'novel_insertions' in self.vset_config, f'Please specify length ranges in %s' % (vset_cfg['config_descr']), error_type='syntax')
            if 'length_ranges' in vset_cfg:
                chk(isinstance(vset_cfg['length_ranges'], list), f'length_ranges must be a list in %s' % vset_cfg['config_descr'],
                    error_type='syntax')
                for length_range in vset_cfg['length_ranges']:
                    chk(isinstance(length_range, str) or
                        (isinstance(length_range, list) and len(length_range) == 2 and
                         isinstance(length_range[0], (type(None), int, str)) and
                         isinstance(length_range[1], (type(None), int, str))),
                        f'invalid length_ranges. it must be a list of 2-tuples of str or int. '
                        f'Error in %s' % vset_cfg['config_descr'], error_type='value')

        if 'novel_insertions' in self.vset_config:
            try:
                with open(self.vset_config['novel_insertions'], 'r') as sequences:
                    self.novel_insertion_seqs = [line.rstrip() for line in sequences]
                    chk(all(bool(re.match('^[TCGA]+$', line)) for line in self.novel_insertion_seqs),
                        f'The file novel_insertions %s' % self.vset_config['novel_insertions'] +
                        f' contains invalid characters. It must be a list of sequences.', error_type='value')
            except:
                chk(False, f'novel_insertion file %s must be a readable ' % self.vset_config['novel_insertions'] +
                           f'file containing a sequence per line.', error_type='file not found')
        chk(isinstance(self.vset_config.get('type'), (type(None), list, str, tuple)),
            '%s must be a string or list of strings'.format(self.vset_config.get('type')), error_type='syntax')

    @property
    def is_interchromosomal(self):
        return self.vset_config.get('interchromosomal', False)

    def symmetrize(self, lhs_strs, rhs_strs, letter_ranges):
        # Enforce the symmetry of the predefined SVs with duplications or dispersions.
        if (("DUP" in self.svtype.name or "TRA" in self.svtype.name or
             "iDEL" in self.svtype.name)
                and (not self.is_interchromosomal)
                and (not self.input_type)
                and random.randint(0, 1)):
            def flip_anchor(val: str) -> str:
                if val == Syntax.ANCHOR_START:
                    return Syntax.ANCHOR_END
                if val == Syntax.ANCHOR_END:
                    return Syntax.ANCHOR_START
                return val

            lhs_strs = tuple(map(flip_anchor, lhs_strs))[::-1]
            rhs_strs = tuple(map(flip_anchor, rhs_strs))[::-1]
            if "length_ranges" in self.vset_config:
                letter_ranges = letter_ranges[::-1]
        chk(all(len(rhs) < 3 for rhs in rhs_strs),
            f'The operators + and * cannot be used at the same time {rhs_strs}.',
            error_type='syntax')
        return lhs_strs, rhs_strs, letter_ranges

    # Randomly pick distances withing the ranges defined for each symbol
    @staticmethod
    def pick_symbol_lengths(length_ranges, dispersion_ranges, letter_indexes, vset_config= None):
        ranges = length_ranges + dispersion_ranges
        remaining_symbols = [i for i in range(len(ranges))]
        chk(all(isinstance(length_range, str) or (isinstance(length_range, list) and (len(length_range) == 2))
                for length_range in ranges), f'length_ranges must be a list of [min, max] pairs {ranges} in %s' % vset_config['config_descr'], error_type='syntax')
        # Keep track of the dependencies between the symbols length ranges.
        # A dependency is the index of the letter the range is depending on (possibly a different letter for the min and max bounds)
        # and the offset to those letter lengths.
        dependencies = {}
        symbol_lengths = {}
        symbol_min_lengths = {}
        while remaining_symbols:
            idx = remaining_symbols.pop(0)
            min_range, max_range = ranges[idx]
            if (isinstance(min_range, int) or min_range is None) and (isinstance(max_range, int) or max_range is None):
                # Both bounds are independent to other letter lengths.
                def assign_length(min_range, max_range, is_dispersion):
                    if max_range is None:
                        length = None
                        if min_range is not None:
                            chk(is_dispersion, f'Only dispersions can have min but not max length {ranges} in %s' % vset_config['config_descr'], error_type='syntax')
                        min_length = min_range
                    else:
                        chk(min_range is not None, f'max_length given but not min_length {ranges} in %s' % vset_config['config_descr'], error_type='syntax')
                        chk(min_range <= max_range, f'max bound less than min bound {ranges} in %s' % vset_config['config_descr'], error_type='syntax')
                        chk(min_range >= 0, f'min length cannot be negative {ranges} in %s' % vset_config['config_descr'], error_type='value')
                        length = random.randint(min_range, max_range)
                        min_length = None
                    return length, min_length

                length, min_length = assign_length(min_range, max_range, idx >= len(length_ranges))
                symbol_lengths[idx] = length
                symbol_min_lengths[idx] = min_length
            else:
                for pos, bound in enumerate([min_range, max_range]):
                    if isinstance(bound, str):
                        # The bound is dependent of another letter
                        no_space_bound = bound.strip()
                        format_bound = [int(char) if char.isdigit() else char for char in no_space_bound]
                        letters_bound = [(idx, char) for idx, char in enumerate(format_bound) if
                                         isinstance(char, str) and char.isalpha()]
                        chk(all(letter in letter_indexes for _, letter in letters_bound),
                            f'The length of a symbol depends on {letters_bound} '
                            f'one of which is not define in neither the source nor target in %s' % vset_config['config_descr'], error_type='value')
                        computed_letter = 0
                        for idx_in_dependency, letter in letters_bound:
                            # Gets the index of the letter in the list of length ranges.
                            index = letter_indexes[letter]
                            if index in symbol_lengths:
                                chk(symbol_lengths[index] is not None,
                                    f'A symbol length cannot depend on an unbounded symbol in %s' % vset_config['config_descr'], error_type='syntax')
                                ope = ''
                                if (idx_in_dependency > 0) and (isinstance(format_bound[idx_in_dependency - 1], int)
                                                                or format_bound[
                                                                    idx_in_dependency - 1] in letter_indexes):
                                    # The previous character was an integer, so a multiplication symbol was omitted.
                                    ope = '*'
                                format_bound[idx_in_dependency] = ope + str(symbol_lengths[index])
                                computed_letter += 1
                            else:
                                if not idx in dependencies:
                                    dependencies[idx] = []
                                dependencies[idx].append(index)
                                if index in dependencies:
                                    chk(not idx in dependencies[index],
                                        f'There is a cyclic dependency in the length definitions {letter} in %s' % vset_config['config_descr'],
                                        error_type='syntax')
                                    dependencies[idx] += dependencies[index]
                                dependencies[idx] = list(set(dependencies[idx]))
                        if len(letters_bound) == computed_letter:
                            # All the dependencies are satisfied, we evaluate the operation
                            try:
                                # We try to update the bound if the operation is valid
                                eval_bound = eval("".join([str(char) for char in format_bound]))
                                if pos == 0:
                                    eval_bound = math.ceil(eval_bound)
                                else:
                                    eval_bound = math.floor(eval_bound)
                                ranges[idx][pos] = eval_bound
                            except:
                                chk(False, f'The length of a symbol depends on an invalid operation {idx} in %s' % vset_config['config_descr'],
                                    error_type='syntax')
                            chk(ranges[idx][pos] >= 0,
                                f'The operation defining the {idx}th symbol length gives a negative bound in %s' % vset_config['config_descr'],
                                error_type='value')
                remaining_symbols.append(idx)
        lengths = sorted(symbol_lengths.items(), key=lambda x: x[0])
        min_lengths = sorted(symbol_min_lengths.items(), key=lambda x: x[0])
        return [l[1] for l in lengths], [m_l[1] for m_l in min_lengths]

    @override
    def simulate_sv(self) -> SV:
        lhs_strs = self.source
        rhs_strs = self.target
        svtype = self.svtype
        if self.vset_config['type'] == 'INDEL':
            anchor = Syntax.ANCHOR_START in lhs_strs
            svtype = VariantType('DEL' if random.randint(0, 1) else 'INS')
            lhs_strs, rhs_strs = SV_KEY[svtype]
            if anchor:
                lhs_strs = [Syntax.ANCHOR_START, lhs_strs[0], Syntax.ANCHOR_END]
        length_ranges = self.vset_config['length_ranges'] if 'length_ranges' in self.vset_config else []
        letter_ranges = length_ranges
        dispersion_ranges = []
        lhs_strs_no_anchor = [letter for letter in lhs_strs if letter not in [Syntax.ANCHOR_END, Syntax.ANCHOR_START]]

        # Find the length ranges corresponding to dispersions and those corresponding to letters
        dispersions = [idx for idx, letter in enumerate(lhs_strs_no_anchor) if letter == Syntax.DISPERSION]
        if dispersions:
            if svtype != VariantType.CUSTOM and not self.input_type:
                # The SV was provided from a predefined type, the dispersion lengths are last
                letter_ranges = length_ranges[:-1]
                dispersion_ranges = [length_ranges[-1]]
            else:
                # The SV was provided from the grammar, the dispersion lengths are at they position in the source
                letter_ranges = [length_range for idx, length_range in enumerate(length_ranges) if
                                 idx not in dispersions]
                dispersion_ranges = [length_range for idx, length_range in enumerate(length_ranges) if
                                     idx in dispersions]

        lhs_strs, rhs_strs, letter_ranges = self.symmetrize(lhs_strs, rhs_strs, letter_ranges)
        letters = [letter for letter in lhs_strs if
                   letter not in [Syntax.ANCHOR_END, Syntax.ANCHOR_START, Syntax.DISPERSION]]
        chk(len(letters) == len(set(letters)), f'Duplicate LHS symbol {letters} in {lhs_strs} for {self.vset_config}', error_type='syntax')

        # Add novel insertion letters only appearing in the rhs.
        for letter in rhs_strs:
            if letter[0].upper() not in letters + [Syntax.ANCHOR_END, Syntax.ANCHOR_START, Syntax.DISPERSION]:
                letters.append(letter[0].upper())
        chk(len(length_ranges) == len(letters) + len(dispersions),
            f'Mismatched length ranges, expected {len(letters) + len(dispersions)} provided {len(length_ranges)} for '
            f'{self.vset_config}', error_type='syntax')
        letter_indexes = {letter: index for index, letter in enumerate(letters)}

        # Compute the lengths of the different symbols and dispersions from the length ranges.
        symbol_lengths, symbol_min_lengths = self.pick_symbol_lengths(letter_ranges, dispersion_ranges, letter_indexes, self.vset_config)

        novel_insertion_seqs = self.novel_insertion_seqs
        n_copies_list = self.vset_config.get('n_copies', [])

        divergence_prob_list = self.vset_config.get('divergence_prob', [])
        if not isinstance(divergence_prob_list, list):
            divergence_prob_list = [divergence_prob_list]

        sv_id = self.make_sv_id()

        # Build the different operations and anchor, determine the breakends and the distance between them.
        (operations, anchor, dispersions, breakend_interval_lengths,
         breakend_interval_min_lengths) = self.grammar_to_variant_set(lhs_strs, rhs_strs, symbol_lengths,
                                                                      symbol_min_lengths, len(letters),
                                                                      novel_insertion_seqs, n_copies_list,
                                                                      divergence_prob_list, sv_id=sv_id,
                                                                      vset_config=self.vset_config)
        #
        # construct the SV object
        #
        info = self.construct_info(lhs_strs, rhs_strs)
        roi_filter = self.get_roi_filter()
        return BaseSV(sv_id=sv_id,
                      breakend_interval_lengths=breakend_interval_lengths,
                      breakend_interval_min_lengths=breakend_interval_min_lengths,
                      is_interchromosomal=self.is_interchromosomal,
                      operations=operations,
                      anchor=anchor,
                      dispersions=dispersions,
                      overlap_mode=self.overlap_mode,
                      overlap_sv=self.overlap_sv,
                      roi_filter=roi_filter,
                      blacklist_filter=self.get_blacklist_filter(),
                      fixed_placement=None,
                      info=info,
                      genotype=self.pick_genotype(),
                      config_descr=self.vset_config['config_descr'])

    def construct_info(self, lhs_strs, rhs_strs):
        sv_type_str = self.vset_config['type']
        source_str = ''.join(lhs_strs)
        target_str = ''.join(rhs_strs)
        grammar = f'{source_str}->{target_str}'
        return {'OP_TYPE': sv_type_str, 'GRAMMAR': grammar}


# end: class FromGrammarVariantSetMaker

class TandemRepeatVariantSet(SimulatedVariantSet):

    @override
    @classmethod
    def can_make_from(cls, vset_config):
        return vset_config.get("type") in ('trEXP', 'trCON')

    def __init__(self, vset_config, config):
        super().__init__(vset_config, config)
        chk('repeat_count_change_range' in self.vset_config,
            'Please specify repeat_count_change_range for tandem repeat SVs.', error_type='syntax')
        chk(utils.is_valid_closed_int_range(self.vset_config['repeat_count_change_range']),
            'Invalid repeat_count_change_range', error_type='value')

    @override
    def preprocess_config(self):
        for vset_config_key in self.vset_config:
            chk(vset_config_key in (
                'type', 'number',
                'repeat_count_change_range',
                'overlap_region_type', 'overlap_region_length_range',
                'overlap_mode',
                'blacklist_region_type',
                'config_descr',
            ), f'invalid SV config key {vset_config_key}')

    @override
    def simulate_sv(self):

        repeat_count_change = random.randint(*self.vset_config['repeat_count_change_range'])
        info = dict(SVTYPE=self.svtype.value, TR_CHANGE=repeat_count_change)
        overlap_region_type = (tuple(utils.as_list(self.vset_config['overlap_region_type']))
                               if 'overlap_region_type' in self.vset_config else 'all')
        anchor = BreakendRegion(0, 1)
        self.overlap_mode = OverlapMode.EXACT

        chk(self.overlap_mode in [None, OverlapMode.EXACT], 'overlap_mode must be "exact" for Tandem Repeat',
            error_type='syntax')
        if self.svtype == VariantType.trEXP:
            breakend_interval_lengths = [None]
            operations = [Operation(transform=Transform(transform_type=TransformType.IDENTITY,
                                                        is_in_place=False,
                                                        n_copies=repeat_count_change),
                                    source_breakend_region=BreakendRegion(start_breakend=0, end_breakend=1),
                                    target_insertion_breakend=0,
                                    target_insertion_order=(0,),
                                    op_info={'SYMBOL': 'A'})]
            # We only need the repeat motif to be present once.
            roi_filter = TandemRepeatRegionFilter(min_num_repeats=1,
                                                  region_kinds=overlap_region_type)
            return TandemRepeatExpansionContractionSV(
                sv_id=self.make_sv_id(),
                breakend_interval_lengths=breakend_interval_lengths,
                breakend_interval_min_lengths=[None] * len(breakend_interval_lengths),
                is_interchromosomal=False,
                operations=operations,
                anchor=anchor,
                overlap_mode=self.overlap_mode,
                roi_filter=roi_filter,
                blacklist_filter=self.get_blacklist_filter(),
                fixed_placement=None,
                info=info,
                genotype=self.pick_genotype(),
                config_descr=self.vset_config['config_descr'],
                num_repeats_in_placement=1,
                dispersions=[])
        elif self.svtype == VariantType.trCON:
            breakend_interval_lengths = [None]
            operations = [Operation(transform=Transform(transform_type=TransformType.DEL,
                                                        is_in_place=True, n_copies=1),
                                    source_breakend_region=BreakendRegion(0, 1),
                                    op_info={'SYMBOL': 'A'})]

            # ensure there are enough existing repeats to delete.
            roi_filter = TandemRepeatRegionFilter(min_num_repeats=repeat_count_change,
                                                  region_kinds=overlap_region_type)

            return TandemRepeatExpansionContractionSV(
                sv_id=self.make_sv_id(),
                breakend_interval_lengths=breakend_interval_lengths,
                breakend_interval_min_lengths=[None],
                is_interchromosomal=False,
                operations=operations,
                anchor=anchor,
                overlap_mode=self.overlap_mode,
                roi_filter=roi_filter,
                blacklist_filter=self.get_blacklist_filter(),
                fixed_placement=None,
                info=info,
                genotype=self.pick_genotype(),
                config_descr=self.vset_config['config_descr'],
                num_repeats_in_placement=repeat_count_change,
                dispersions=[])
        else:
            assert False

    @override
    @classmethod
    def get_vcf_header_infos(cls):
        return [dict(id='TR_INS_REP_SEQ', number=1, type='String',
                     description="for tandem repeat insertions, the sequence of a single repeat"),
                dict(id='TR_CHANGE', number=1, type='Integer',
                     description="for tandem repeat insertions/expansions/deletions, number of "
                                 "repeats inserted or removed")]


#############################################

###########################
# Importing SVs from VCFs #
###########################

class ImportedVariantSet(VariantSet):
    op_types = ['IDENTITY', 'COPY-PASTE', 'CUT-PASTE', 'COPYinv-PASTE', 'CUTinv-PASTE', 'NA', 'CUT']
    can_import_types = [v.value for v in VariantType] + op_types

    @override
    @classmethod
    def can_make_from(cls, vset_config):
        return 'import' in vset_config

    def __init__(self, vset_config, config):
        super().__init__(vset_config, config)
        chk(utils.is_readable_file(vset_config['import']),
            '{path} vcf must name a readable file'.format(path=vset_config['import']), error_type='file not found')
        chk(set(vset_config.keys()) <= {'import', 'overlap_sv', 'VSET'}, f'invalid config key in {vset_config}', error_type='syntax')
        self.overlap_sv = vset_config.get('overlap_sv', False)
        with FastaFile(config['reference']) as reference:
            self.chrom_lengths = {chrom: chrom_length
                                  for chrom, chrom_length in zip(reference.references,
                                                                 reference.lengths)}

    @override
    def make_variant_set(self):
        recs = defaultdict(list)
        num_simple_sv = 0
        with closing(VariantFile(self.vset_config['import'])) as vcf:
            self.header = vcf.header
            for vcf_rec in vcf.fetch():
                with error_context(vcf_rec):
                    if vcf_rec.chrom not in self.chrom_lengths: continue
                    vcf_info = dict(vcf_rec.info)
                    if 'SVID' in vcf_info:
                        recs[vcf_info['SVID']].append(vcf_rec)
                    else:
                        recs[str(num_simple_sv)].append(vcf_rec)
                        num_simple_sv += 1
        svs = []
        for parent_id, sv_recs in recs.items():
            sv = self.import_sv_from_vcf_recs(sv_recs, parent_id)
            if sv is not None:
                svs.append(sv)
        return svs

    def parse_vcf_rec_info(self, vcf_rec):
        chk(vcf_rec.chrom in self.chrom_lengths, f'Unknown contig {vcf_rec.chrom}  in {vcf_rec}', error_type='value')
        chk(3 >= len(vcf_rec.alleles) >= 2, f'Only diploids are supported. But, {vcf_rec} was provided.', error_type='value')
        chk(len(vcf_rec.samples) <= 1, f'Can only import VCFs with one sample for {vcf_rec}', error_type='value')
        parsed_info = {}
        if vcf_rec.samples:
            sample = vcf_rec.samples[0]
            parsed_info['GENOTYPE'] = (bool(sample['GT'][0]), bool(sample['GT'][1]))
        else:
            parsed_info['GENOTYPE'] = random.choice([(True, True), (True, False), (False, True)])
        vcf_info = dict(vcf_rec.info)
        parsed_info['OVERLAP'] = False
        if set(''.join(vcf_rec.alleles).upper().replace(' ', '')) <= set('TCGA'):
            if len(vcf_rec.alleles[0]) == 1 and 1 <= len(vcf_rec.alleles[1]) <= 2:
<<<<<<< HEAD
                # SNP
                vcf_info['OP_TYPE'] = 'SNP'
                vcf_info['SVTYPE'] = 'SNP'
                parsed_info['OVERLAP'] = self.overlap_sv

        chk('OP_TYPE' in vcf_info or 'SVTYPE' in vcf_info, f'Need an SVTYPE or OP_TYPE to import from vcf records for {vcf_rec}', error_type='syntax')
        rec_type_str = vcf_info.get('OP_TYPE', 'NA')

=======
                if not vcf_info['SVTYPE']:
                    # SNP
                    vcf_info['OP_TYPE'] = 'SNP'
                    vcf_info['SVTYPE'] = 'SNP'
        chk('OP_TYPE' in vcf_info, f'Need an SVTYPE to import from vcf records for {vcf_rec}', error_type='syntax')
        rec_type_str = vcf_info['OP_TYPE']
>>>>>>> 24f2b3ba
        chk(rec_type_str in {variant_type for variant_type in self.can_import_types},
            f'Currently only the following VCF types are supported: {self.can_import_types} but {rec_type_str} was provided',
            error_type='syntax')
        if rec_type_str not in self.op_types:
            parsed_info['OP_TYPE'] = VariantType(rec_type_str)
        else:
            parsed_info['OP_TYPE'] = rec_type_str

        chk(vcf_rec.start is not None, f'The Start position must not be None for {vcf_rec}', error_type='value')
        rec_start = Locus(chrom=vcf_rec.chrom, pos=vcf_rec.start)
        parsed_info['START'] = rec_start
        rec_end = Locus(chrom=vcf_rec.chrom, pos=vcf_rec.stop)

        if 'SVLEN' in vcf_info:
            rec_len = vcf_info['SVLEN']
        else:
            rec_len = rec_end.pos - rec_start.pos
        parsed_info['END'] = rec_end
        parsed_info['SVLEN'] = rec_len

        if 'GRAMMAR' in vcf_info:
            parsed_info['GRAMMAR'] = vcf_info['GRAMMAR']

        if rec_len <= 50 and (rec_type_str == 'INS' or rec_type_str == 'INV' or
                              ('SVTYPE' in vcf_info and (vcf_info['SVTYPE']  == 'INS' or vcf_info['SVTYPE']  == 'INV'))):
            # Overlapping INDELS
            parsed_info['OVERLAP'] = self.overlap_sv

        parsed_info['TIME_POINT'] = vcf_info.get('TIME_POINT', None)
        if not parsed_info['TIME_POINT']:
            if self.overlap_mode:
                logging.warning('Imported SVs with overlap_sv TRUE but the TIME_POINT is not specified in the VCF, the order'
                                f'of insertion will be th order of the records: {vcf_rec}')
            parsed_info['TIME_POINT'] = 'NA'
        else:
            aux_time_point = parsed_info['TIME_POINT'].split('.')
            parsed_info['TIME_POINT'] = (int(time_point) for time_point in aux_time_point)

        rec_target = None
        is_interchromosomal = False
        if 'TARGET' in vcf_info:
            chk(isinstance(vcf_info.get('TARGET'), int), f'TARGET has to be an int representing a position {vcf_info}',
                error_type='value')
            rec_target = Locus(chrom=vcf_info.get('TARGET_CHROM', vcf_rec.chrom), pos=vcf_info['TARGET'])
            if rec_target.chrom != vcf_rec.chrom:
                is_interchromosomal = True
            elif rec_end is not None:
                # The target has to be outside of the source region
                chk(rec_target.chrom != rec_start.chrom or rec_target.pos >= rec_end.pos or rec_target.pos <= rec_start.pos,
                    f"Invalid dispersion target {vcf_rec}", error_type='value')
        parsed_info['TARGET'] = rec_target
        parsed_info['INTERCHROMOSOMAL'] = is_interchromosomal

        novel_insertion_seq = None
        if 'INSSEQ' in vcf_info:
            chk(isinstance(vcf_info['INSSEQ'], str) and all(bp in 'TCGA' for bp in vcf_info['INSSEQ']),
                'INSSEQ has to be a valid sequence, {} was provided'.format(vcf_info['INSSEQ']), error_type='value')
            novel_insertion_seq = [vcf_info['INSSEQ']]
        elif parsed_info['OP_TYPE'] == VariantType.INS:
            # It is a novel sequence insertion but the sequence to insert isn't provided, we generate a random sequence
            logger.warning(
                'SV containing a novel sequence insertion but the sequence was not provided, a random sequence is used')
            novel_insertion_seq = [utils.generate_seq(length=rec_len)]
        parsed_info['INSSEQ'] = novel_insertion_seq

        parsed_info['NCOPIES'] = vcf_info.get('NCOPIES', 1)
        parsed_info['INSORD'] = vcf_info.get('INSORD', None)
        parsed_info['DIVERGENCEPROB'] = [0]
        parsed_info['ALT'] = None
        parsed_info['REF'] = None
        parsed_info['SVTYPE'] = vcf_info.get('SVTYPE', 'Custom')
        if parsed_info['OP_TYPE'] == VariantType.SNP:
            parsed_info['DIVERGENCEPROB'] = [1.0]
            if vcf_rec.alts[0] != '<SNP>':
                parsed_info['ALT'] = vcf_rec.alts
                chk(len(vcf_rec.alts) == 1, f'Error in the ALT field, biallelic SNPs are not supported {vcf_rec}')
                parsed_info['ALT'] =[vcf_rec.alts[0] if parsed_info['GENOTYPE'][hap_index] else None for hap_index in [0, 1]]
            if vcf_rec.ref != 'N':
                parsed_info['REF'] = vcf_rec.ref[0]
        additional_info = {}
        valid_info = [header for header_list in VCF_HEADER_INFOS for id, header in header_list.items() if id == 'id']
        for info, val in vcf_info.items():
            if info not in parsed_info and info in valid_info and val is not None and val:
                additional_info[info] = val
        return parsed_info, additional_info

    @staticmethod
    def remove_duplicates(ordered_list):
        seen = set()
        seen_add = seen.add
        return [x for x in ordered_list if not (x in seen or seen_add(x))]

    def import_sv_from_vcf_recs(self, sv_recs, parent_id):
        sv_operations = []
        source_regions = []
        targets = []
        genotype = None
        parent_info = {'SVID': parent_id}
        positions_per_rec = []
        current_insord = 0
        sv_id = 'Imported_' + str(parent_id)
        # Extract the info of all the records of the SV to determine the breakends and placement.
        for vcf_rec in sv_recs:
            parsed_info, additional_info = self.parse_vcf_rec_info(vcf_rec)

            if genotype is None:
                genotype = parsed_info['GENOTYPE']
            assert genotype == parsed_info['GENOTYPE']

            if len(sv_recs) > 1:
                parent_info['OP_TYPE'] = parsed_info['SVTYPE']
            else:
                if parsed_info['SVTYPE'] not in [VariantType.SNP, VariantType.CUSTOM]:
                    parsed_info['OP_TYPE'] = VariantType(parsed_info['SVTYPE'])
                parent_info['OP_TYPE'] = parsed_info['SVTYPE']

            target_left = False
            source_regions.append([parsed_info['START'], parsed_info['END']])
            placement = [parsed_info['START'], parsed_info['END']]
            # Gather the length information to parse the grammar and get the operations associated to the record
            symbol_lengths = [parsed_info['END'].pos - parsed_info['START'].pos]
            symbol_min_lengths = [None]
            insord = (0,)
            if parsed_info['TARGET'] is not None:
                # We check the relative position of the target compared to start and end
                if not parsed_info['INTERCHROMOSOMAL'] and parsed_info['TARGET'] <= parsed_info['START']:
                    placement = [parsed_info['TARGET'], parsed_info['START'], parsed_info['END']]
                    target_left = True
                else:
                    placement = [parsed_info['START'], parsed_info['END'], parsed_info['TARGET']]
                    chk(parsed_info['TARGET'] >= parsed_info['END'],
                        f'The position of the target has to be outside of the source region,'
                        f'{vcf_rec} has a target between the start and end.', error_type='value')
                if not parsed_info['INTERCHROMOSOMAL']:
                    # The target is an intrachromosomal dispersion
                    dispersion_dist = parsed_info['START'].pos - parsed_info['TARGET'].pos if target_left \
                        else parsed_info['TARGET'].pos - parsed_info['END'].pos
                    symbol_lengths = symbol_lengths + [dispersion_dist]
                    symbol_min_lengths.append(None)
                else:
                    # There is an interchromosomal dispersion
                    placement = [parsed_info['START'], parsed_info['END'], parsed_info['TARGET']]
                    symbol_lengths.append([None, None])
                    symbol_min_lengths.append(None)
                if parsed_info['TARGET'] in targets:
                    chk(parsed_info['INSORD'] is not None,
                        'Two sequences inserted at the locus {}, the INSORD field must be provided for these records to prevent any ambiguity.'.format(
                            parsed_info['INSORD']), error_type='value')
                insord = (parsed_info['INSORD'],) if parsed_info['INSORD'] is not None else (current_insord,)
                current_insord = insord[0] + 1
            targets.append(parsed_info['TARGET'])
            positions_per_rec.append(placement)
            operations = []
            is_in_place = parsed_info['TARGET'] is None
            # The SVTYPE of a record must be a predefined SV type or the identity operation.
            if ('GRAMMAR' in parsed_info and len(sv_recs) == 1) or (isinstance(parsed_info['OP_TYPE'], VariantType) and (
                    parsed_info['OP_TYPE'] not in [VariantType.DEL, VariantType.INV, VariantType.CUSTOM])):
                if 'GRAMMAR' in parsed_info:
                    chk(len(parsed_info['GRAMMAR'].split('->')) == 2, f'Unsupported GRAMMAR format {vcf_rec}.')
                    lhs_strs, rhs_strs =  parsed_info['GRAMMAR'].split('->')
                else:
                    lhs_strs, rhs_strs = SV_KEY[parsed_info['OP_TYPE']]
                if target_left:
                    # The symmetrical of the SV grammar has been used
                    lhs_strs = lhs_strs[::-1]
                    rhs_strs = rhs_strs[::-1]
                rhs_strs_list = []
                for c in rhs_strs:
                    if c in (Syntax.DIVERGENCE, Syntax.MULTIPLE_COPIES):
                        rhs_strs_list[-1] += c
                    else:
                        rhs_strs_list.append(c)
                # Get the operations record by record
                operations, _, _, _, _ = self.grammar_to_variant_set(lhs_strs, rhs_strs_list, symbol_lengths,
                                                                     symbol_min_lengths, 1,
                                                                     parsed_info['INSSEQ'], [parsed_info['NCOPIES']],
                                                                     parsed_info['DIVERGENCEPROB'],
                                                                     sv_id =sv_id,
                                                                     replacement_seq=parsed_info['ALT'],
                                                                     orig_seq=parsed_info['REF'],
                                                                     vset_config=vcf_rec)
                for operation in operations:
                    operation.op_info = additional_info
                    operation.target_insertion_order = insord
                    operation.time_point = parsed_info['TIME_POINT']
                    operation.recurrent = parsed_info['OVERLAP']
            else:
                # The record is an atomic operation of a complex SV (CUT, COPY, INV...)
                max_breakend = 1
                min_offset = 1
                if not is_in_place:
                    if len(set(placement)) == 3:
                        # Check if the insertion target is the end breakend or not
                        max_breakend = 2
                    elif target_left:
                        # Target and start are the same breakend
                        min_offset = 0
                start_breakend = 0 if not target_left else min_offset
                end_breakend = 1 if not target_left else max_breakend
                target_breakend = None
                if parsed_info['TARGET'] is not None:
                    target_breakend = 0 if target_left else max_breakend
                source_region = BreakendRegion(start_breakend, end_breakend)

                op_attributes = []
                op_type = parsed_info['OP_TYPE']
                chk(op_type != 'NA', f'A custom type has been provided without OP_TYPE {vcf_rec}')
                if isinstance(parsed_info['OP_TYPE'], VariantType):
                    op_type = parsed_info['OP_TYPE'].name
                if ('inv' in op_type) or ('INV' in op_type):
                    op_attributes.append(('INV', is_in_place, target_breakend))
                elif ('PASTE' in op_type) or ('IDENTITY' in op_type):
                    op_attributes.append(('IDENTITY', is_in_place, target_breakend))
                if ('DEL' in op_type) or ('CUT' in op_type):
                    op_attributes.append(('DEL', True, None))
                for op_type, op_is_in_place, op_target in op_attributes:
                    transform = Transform(TransformType[op_type], is_in_place=op_is_in_place,
                                          n_copies=parsed_info['NCOPIES'],
                                          divergence_prob=parsed_info['DIVERGENCEPROB'][0],
                                          replacement_seq=parsed_info['ALT'])
                    operations.append(Operation(transform, source_breakend_region=source_region,
                                                novel_insertion_seq=parsed_info['INSSEQ'],
                                                target_insertion_breakend=op_target,
                                                recurrent=parsed_info['OVERLAP'],
                                                time_point=parsed_info['TIME_POINT'],
                                                op_id=sv_id + '_' + str(len(operations)),
                                                target_insertion_order=insord, op_info=additional_info))
            sv_operations.append(operations)
        # If we have more than one record we unify the breakends and their positions through the different operations
        if len(sv_recs) > 1:
            # Combine the information from the different records to determine the sets of breakends of the whole SV
            # Remove duplicate positions and insert the target positions in order to find the positions of all the breakends
            placements = self.remove_duplicates(
                [source[region_idx] for source in source_regions for region_idx in [0, 1]] +
                [target for target in targets if target is not None])
            # Get the breakends ordered
            placements = sorted(placements, key=lambda x: x.pos)
            # Unify the breakend of the different operations to have a single SV with well-defined breakends.
            for rec_idx, operation_list in enumerate(sv_operations):
                positions = positions_per_rec[rec_idx]
                # Get the indexes in the placement of the positions of the source regions, which corresponds to the ordered breakends in the complex SV
                breakends = [placements.index(pos) for pos in positions]
                for operation in operation_list:
                    # A single record might correspond ot multiple operations, they all share the same source but one might have a target and not the other
                    # for instance nrTRA is a DEL without a target and an Identity with a target
                    ope_target = breakends[
                        operation.target_insertion_breakend] if operation.target_insertion_breakend is not None else None
                    start_breakend = breakends[operation.source_breakend_region.start_breakend]
                    end_breakend = breakends[operation.source_breakend_region.end_breakend]
                    operation.source_breakend_region = BreakendRegion(start_breakend=start_breakend,
                                                                      end_breakend=end_breakend)
                    operation.target_insertion_breakend = ope_target
            sv_operations = [sv_operation for operation_list in sv_operations for sv_operation in operation_list]
        else:
            # There is a single record
            sv_operations = sv_operations[0]
            placements = positions_per_rec[0]
        return BaseSV(sv_id=sv_id,
                      breakend_interval_lengths=[None] * (len(placements) - 1),
                      # Positions are known, the lengths are not needed
                      breakend_interval_min_lengths=[None] * (len(placements) - 1),
                      is_interchromosomal=None,  # The target chromosome is already known from the fixed_placement
                      operations=sv_operations,
                      overlap_sv=self.overlap_sv,
                      fixed_placement=placements,
                      overlap_mode=None,
                      anchor=None,
                      roi_filter=None,
                      blacklist_filter=None,
                      info=parent_info,
                      genotype=genotype,
                      config_descr=f'vcf_record:{vcf_rec}',
                      dispersions=[])

    # end: def import_sv_from_vcf_rec(self, vcf_rec, config) -> Optional[SV]


# end: class ImportedVariantSetMaker(VariantSetMaker)

VARIANT_SET_CLASSES: list[Type[VariantSet]] = [
    FromGrammarVariantSet,
    TandemRepeatVariantSet,
    ImportedVariantSet
]


def make_variant_set_from_config(vset_config, config) -> list[SV]:  # type: ignore
    for variant_set_class in VARIANT_SET_CLASSES:
        if variant_set_class.can_make_from(vset_config):
            variant_set = variant_set_class(vset_config, config)
            return variant_set.make_variant_set(), variant_set.overlap_ranges, variant_set.overlap_kinds, \
                   variant_set.overlap_mode, variant_set.overlap_sv, variant_set.recurrence_freq,\
                   variant_set.recurrence_num, variant_set.header
    chk(False, f"The format of the config or the sv_type is not supported {vset_config}")


VCF_HEADER_INFOS = [
    dict(id='END', number=1, type='Integer', description="End position of the variant described in this record"),
    dict(id='INSSEQ', number=1, type='String', description="Novel insertion sequence"),
    dict(id='INSORD', number=1, type='Integer',
         description="Insertion order for insertions at given position"),
    dict(id='VSET', number=1, type='Integer',
         description="Variant set number (numbered from 0) from which this variant was created"),
    dict(id='OP_TYPE', number=1, type='String',
         description="Type of operation performed for the corresponding record"),
    dict(id='GRAMMAR', number=1, type='String',
         description="Grammar of the structural variant"),
    dict(id='SYMBOL', number=1, type='String',
         description="Symbol the record considers"),
    dict(id='SVLEN', number=1, type='Integer',
         description="Length of structural variant"),
    dict(id='NCOPIES', number=1, type='Integer',
         description="Number of sequence copies to insert at target"),
    dict(id='TARGET', number=1, type='Integer',
         description="Target location for a dispersed duplication or translocation"),
    dict(id='TARGET_CHROM', number=1, type='String',
         description="Target chromosome for a dispersed duplication or translocation"),
    dict(id='OVLP', number=1, type='String',
         description="Type of ROI on which the SV component was placed"),
    dict(id='OVLP_TARGET', number=1, type='String',
         description="Type of ROI on which the insertion target of an SV component was placed"),
    dict(id='OVLP_TYPE', number=1, type='String',
         description="Type of overlap with the ROI"),
    dict(id='ENABLE_OVERLAP_SV', number=1, type='String',
         description="If this record was allowed to overlap with other SVs."),
    dict(id='TIME_POINT', number=1, type='String',
         description="Represent the order of appearance of the SVs. Overlapping SVs will have a pair of integers separated by \',\', "
                     "the first representing when the burst happened. The second is the order of appearance within the burst."),
    dict(id='SVID', number=1, type='String',
         description="ID of parent SV of which this record is one part"),
    dict(id='SVTYPE', number=1, type='String',
         description="type of parent SV of which this record is one part")
    ]


def get_vcf_header_infos() -> list[dict]:
    vcf_header_infos = copy.deepcopy(VCF_HEADER_INFOS)
    for variant_set_class in VARIANT_SET_CLASSES:
        vcf_header_infos.extend(variant_set_class.get_vcf_header_infos())
    return vcf_header_infos

#############################################<|MERGE_RESOLUTION|>--- conflicted
+++ resolved
@@ -84,9 +84,6 @@
                 grammar = self.vset_config['type'].split('->')
             else:
                 self.svtype = VariantType(self.vset_config['type'])
-                if self.vset_config['type'] == 'INDEL':
-                    # INDELs are either DELs or INSs with a 50% probability.
-                    self.svtype = VariantType('INS')
                 grammar = SV_KEY[self.svtype]
 
             self.source = grammar[0]
@@ -429,6 +426,7 @@
             lhs = tuple([letter for letter in self.source if letter not in [Syntax.ANCHOR_END, Syntax.ANCHOR_START]])
             rhs = tuple(self.target)
             for key, grammar in SV_KEY.items():
+                if key == 'INDEL': continue
                 # Test if the grammar or its symmetric match the grammar of the record
                 if (grammar[0] == lhs and grammar[1] == rhs) or (
                         grammar[0] == lhs[::-1] and grammar[1] == rhs[::-1]):
@@ -445,30 +443,10 @@
                     self.input_type = VariantType.CUSTOM
 
         if self.svtype == VariantType.SNP:
-            # SNPs are of size 1.
             chk(vset_cfg.get('length_ranges') in (None, [[1, 1]]),
-<<<<<<< HEAD
                 f'length_ranges for SNP can only be [[1, 1]]. Error in %s' % vset_cfg['config_descr'], error_type='value')
             chk('divergence_prob' not in vset_cfg or vset_cfg['divergence_prob'] in [[1], 1],
                 f'divergence prob for SNP can only be 1. Error in %s' % vset_cfg['config_descr'], error_type='value')
-            vset_cfg['length_ranges'] = [[1, 1]]
-            vset_cfg['divergence_prob'] = [1.0]
-            self.overlap_sv = vset_cfg.get('overlap_sv', False)
-            if self.overlap_sv:
-                self.recurrence_freq = vset_cfg.get('recurrence_freq', -1)
-                self.recurrence_num = vset_cfg.get('recurrence_num', vset_cfg['number'] / 100)
-                chk(self.overlap_sv or (not self.recurrence_freq), f'overlap_sv False but recurrence_freq True in {vset_cfg['config_descr']}',
-                    error_type='value')
-                if self.recurrence_freq in [0, -1]:
-                    # All SVs are place at the beginnning or the ned
-                    self.recurrence_num = vset_cfg['number']
-=======
-                f'length_ranges for SNP can only be [[1, 1]]. Error in {vset_cfg['config_descr']}', error_type='value')
-            chk('divergence_prob' not in vset_cfg or vset_cfg['divergence_prob'] == [1],
-                f'divergence prob for SNP can only be 1. Error in {vset_cfg['config_descr']}', error_type='value')
-            chk(vset_cfg.get('overlap_mode') in (None, 'contained'), 'The type of overlap for a SNP can only be'
-                                                                     'contained. Error in %s' % vset_cfg['config_descr'],
-                                                                     error_type='value')
             vset_cfg['length_ranges'] = [[1, 1]]
             vset_cfg['divergence_prob'] = [1.0]
         elif vset_cfg['type'] == 'INDEL':
@@ -483,7 +461,17 @@
                 error_type='value')
             if not vset_cfg.get('length_ranges'):
                 vset_cfg['length_ranges'] = [[1, 50]]
->>>>>>> 24f2b3ba
+
+        if self.svtype in [VariantType.SNP, VariantType.INDEL]:
+            self.overlap_sv = vset_cfg.get('overlap_sv', False)
+            if self.overlap_sv:
+                self.recurrence_freq = vset_cfg.get('recurrence_freq', -1)
+                self.recurrence_num = vset_cfg.get('recurrence_num', vset_cfg['number'] / 100)
+                chk(self.overlap_sv or (not self.recurrence_freq), f'overlap_sv False but recurrence_freq True in {vset_cfg['config_descr']}',
+                    error_type='value')
+                if self.recurrence_freq in [0, -1]:
+                    # All SVs are place at the beginnning or the ned
+                    self.recurrence_num = vset_cfg['number']
         else:
             chk(not ('overlap_sv' in vset_cfg or 'recurrence_freq' in vset_cfg or 'recurrence_num' in vset_cfg),
                 f'overlap_sv, recurrence_freq and recurrence_num are only available for SNPs and INDELs, but %s was provided' % vset_cfg['config_descr'])
@@ -894,7 +882,6 @@
         parsed_info['OVERLAP'] = False
         if set(''.join(vcf_rec.alleles).upper().replace(' ', '')) <= set('TCGA'):
             if len(vcf_rec.alleles[0]) == 1 and 1 <= len(vcf_rec.alleles[1]) <= 2:
-<<<<<<< HEAD
                 # SNP
                 vcf_info['OP_TYPE'] = 'SNP'
                 vcf_info['SVTYPE'] = 'SNP'
@@ -903,14 +890,6 @@
         chk('OP_TYPE' in vcf_info or 'SVTYPE' in vcf_info, f'Need an SVTYPE or OP_TYPE to import from vcf records for {vcf_rec}', error_type='syntax')
         rec_type_str = vcf_info.get('OP_TYPE', 'NA')
 
-=======
-                if not vcf_info['SVTYPE']:
-                    # SNP
-                    vcf_info['OP_TYPE'] = 'SNP'
-                    vcf_info['SVTYPE'] = 'SNP'
-        chk('OP_TYPE' in vcf_info, f'Need an SVTYPE to import from vcf records for {vcf_rec}', error_type='syntax')
-        rec_type_str = vcf_info['OP_TYPE']
->>>>>>> 24f2b3ba
         chk(rec_type_str in {variant_type for variant_type in self.can_import_types},
             f'Currently only the following VCF types are supported: {self.can_import_types} but {rec_type_str} was provided',
             error_type='syntax')
