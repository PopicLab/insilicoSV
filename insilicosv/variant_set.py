from abc import ABC, abstractmethod
from collections import defaultdict
from contextlib import closing
import copy
import math
import logging
import random
from typing_extensions import ClassVar, Type, override
import re

from pysam import FastaFile, VariantFile

from insilicosv import utils
from insilicosv.utils import RegionFilter, OverlapMode, Locus, error_context, chk, TandemRepeatRegionFilter, if_not_none
from insilicosv.sv_defs import (Transform, TransformType, BreakendRegion, Operation, SV, VariantType, BaseSV,
                                Syntax, Symbol, SV_KEY, TandemRepeatExpansionContractionSV)

logger = logging.getLogger(__name__)


class VariantSet(ABC):

    @classmethod
    @abstractmethod
    def can_make_from(cls, vset_config):
        raise NotImplementedError()

    @abstractmethod
    def make_variant_set(self):
        raise NotImplementedError()

    @classmethod
    def get_vcf_header_infos(cls):
        return []

    next_sv_id: ClassVar[int] = 0

    @staticmethod
    def make_sv_id():
        sv_id = f'sv{VariantSet.next_sv_id}'
        VariantSet.next_sv_id += 1
        return sv_id

    def __init__(self, vset_config, config):
        chk(isinstance(vset_config, dict), f'Each variant set must be a dict, {vset_config} provided',
            error_type='value')
        self.vset_config = copy.deepcopy(vset_config)
        self.config = config
        self.overlap_kinds = utils.as_list(self.vset_config.get('overlap_region_type', 'all'))
        self.overlap_ranges = []
        self.header = []

        self.vset_config['config_descr'] = ', '.join("%s: %s" % item for item in self.vset_config.items())
        self.novel_insertion_seqs = None

        # For predefined types given as custom in the config file, to keep track they have to be treated as custom
        self.input_type = None
        self.overlap_mode = None
<<<<<<< HEAD

        # For SNPs and INDELs overlap
        self.overlap_sv = False
=======
        self.aneuploidy = self.vset_config.get('aneuploidy', False)
        self.arm_gain_loss = self.vset_config.get('arm_gain_loss', False)
        self.arm_ranges = None
>>>>>>> 6debb8d9

        if 'overlap_mode' in self.vset_config:
            chk(isinstance(self.vset_config['overlap_mode'], str) or
                (isinstance(self.vset_config['overlap_mode'], list) and all(
                    isinstance(ovlp, str) for ovlp in self.vset_config['overlap_mode'])),
                f'Invalid overlap_mode, only a string or list of strings are accepted {vset_config}', error_type='syntax')
            try:
                self.overlap_mode = OverlapMode(self.vset_config['overlap_mode'])
            except ValueError:
                chk(False, f'Invalid overlap_mode in {vset_config}', error_type='value')

        self.vset_config['overlap_region_type'] = (tuple(utils.as_list(self.vset_config['overlap_region_type']))
                                                   if 'overlap_region_type' in self.vset_config else ('all',))
        if self.overlap_mode is not None and 'overlap_region_type' not in self.vset_config:
            logger.warning(f'overlap_region_type is not specified for {self} all provided ROIs will be considered')
        self.overlap_ranges = tuple(
            self.vset_config['overlap_region_length_range'] if 'overlap_region_length_range' in self.vset_config else
            [None, None])

        if 'type' in self.vset_config:
            self.vset_config['type'] = self.vset_config['type'].replace(" ", "")
            if '->' in self.vset_config['type']:
                self.svtype = VariantType.CUSTOM
                grammar = self.vset_config['type'].split('->')
            else:
                self.svtype = VariantType(self.vset_config['type'])
                grammar = SV_KEY[self.svtype]

            self.source = grammar[0]
            chk(not Syntax.DIVERGENCE in self.source and not Syntax.MULTIPLE_COPIES in self.source,
                f'Operators ({Syntax.MULTIPLE_COPIES} and {Syntax.DIVERGENCE}) '
                f'are not allowed in the source, {vset_config}', error_type='syntax')

            self.target = grammar[1]
            chk(not Syntax.ANCHOR_START in self.target and not Syntax.ANCHOR_END in self.target,
                f'Anchors ({Syntax.ANCHOR_START} and {Syntax.ANCHOR_END}) '
                f'are not allowed in the target, If for instance, you want to constrain the insertion target of a dDUP, '
                f'write A_(). Error in {vset_config}', error_type='syntax')

    def get_sampled_int_value(self, value, locals_dict=
    None):
        if isinstance(value, (int, float)):
            return value
        elif isinstance(value, list):
            chk(len(value) == 2, f'Expected [min, max] pair: {value}', error_type='value')
            chk(isinstance(value[0], int) and isinstance(value[1], int) and
                int(value[0]) <= int(value[1]), f'Invalid [min, max] pair: {value}', error_type='value')
            return random.randint(value[0], value[1])
        elif isinstance(value, str):
            try:
                eval_dict = dict(
                    random=random, math=math
                )
                if locals_dict is not None:
                    eval_dict.update(locals_dict)
                return int(eval(value, eval_dict))
            except Exception as exc:
                chk(False, f'Error valuating the expression {value}: {exc}', error_type='value')

    def grammar_to_variant_set(self, lhs_strs, rhs_strs, symbol_lengths, symbol_min_lengths, num_letters,
                               novel_insertion_seqs, n_copies_list, divergence_prob_list, replacement_seq=None, orig_seq=None,
                               vset_config=None,):
        #
        # Parse the LHS strings into Symbols, and RHS strings into RHSItems.
        # Create unique Symbols for dispersions.
        #
        # If the overlap anchor was specified, determine the start and end
        # breakends of the anchor.
        #
        overlap_anchor_bounds = [None, None]
        operations = []
        # Retains the symbols representing novel insertions and their corresponding novel sequence.
        novel_insertions: dict[Symbol, str] = {}
        lhs: list[Symbol] = []
        lhs_dispersion: list[int] = []
        breakend_interval_lengths = []
        breakend_interval_min_lengths = []

        # Parse the left hand side of the  grammar, recover the symbols and the potential anchor.
        # The lhs is used to defined the source breakend regions. Because there is the same number of dispersion in the
        # right and left hand side, no new breakend can appear in the rhs (target insertion breakend will be on source breakends from the lhs).
        for lhs_str in lhs_strs:
            if lhs_str == Syntax.ANCHOR_START:
                overlap_anchor_bounds[0] = len(lhs)
                continue

            if lhs_str == Syntax.ANCHOR_END:
                overlap_anchor_bounds[1] = len(lhs)
                continue

            if lhs_str == Syntax.DISPERSION:
                breakend_interval_lengths.append(symbol_lengths[num_letters + len(lhs_dispersion)])
                breakend_interval_min_lengths.append(symbol_min_lengths[num_letters + len(lhs_dispersion)])
                lhs_dispersion.append(len(lhs))
            else:
                chk((len(lhs_str) == 1 and lhs_str[0].isupper()), f'Invalid LHS symbol {lhs_str} in the left hand side of {vset_config}')
                chk(len(symbol_lengths) >= len(lhs) - len(lhs_dispersion), f'Not enough length ranges for the left hand side in {vset_config}')
                breakend_interval_lengths.append(symbol_lengths[len(lhs) - len(lhs_dispersion)])
                breakend_interval_min_lengths.append(symbol_min_lengths[len(lhs) - len(lhs_dispersion)])
            lhs.append(Symbol(lhs_str))
        chk(((overlap_anchor_bounds[0] is None) and (overlap_anchor_bounds[1] is None)) or
            ((overlap_anchor_bounds[0] is not None) and (overlap_anchor_bounds[1] is not None)),
            f'Misformed anchor: {lhs_strs} in {vset_config}', error_type='syntax')
        overlap_anchor = None
        if overlap_anchor_bounds[0] is not None and overlap_anchor_bounds[1] is not None:
            overlap_anchor = BreakendRegion(overlap_anchor_bounds[0], overlap_anchor_bounds[1])

        n_dispersions_rhs = 0
        current_breakend = 0
        current_insertion_order = 0
        n_multiple_copies = 0
        n_divergence_prob = 0
        # Keep track of the letters that have been deleted or moved for which DEL operations have to be added.
        delete_letters = {letter: True for letter in lhs if letter.name != Syntax.DISPERSION}
        # If a custom event specifies letters that are not modified and only use for placing constraints, we want ot keep track of them
        identities_to_add = {letter: True for letter in lhs if letter.name != Syntax.DISPERSION}
        # Parse the rhs to define the operations.
        for rhs_str in rhs_strs:
            if rhs_str == Syntax.DISPERSION:
                n_dispersions_rhs += 1
                chk(n_dispersions_rhs - 1 < len(lhs_dispersion),
                    f'The number of dispersions needs to be the same in the left and right hand sides. {lhs_strs} -> {rhs_strs}'
                    f' in {vset_config}',
                    error_type='syntax')
                # The dispersions are in place and used to determine what moved.
                # When finding a dispersion in the rhs we move the current breakend
                # after the right breakend of the dispersion.
                current_breakend = lhs_dispersion[n_dispersions_rhs - 1] + 1
                continue
            symbol = Symbol(rhs_str[0].upper())
            # The operation is not in place if the symbol does not appear in the lhs or there is a "+".
            is_in_place = symbol in lhs
            if is_in_place:
                source_position = lhs.index(symbol)
                # If there is a different number of dispersions before the symbol in the lhs and rhs then the symbol
                # has been moved.
                is_in_place *= n_dispersions_rhs == len([disp for disp in lhs_dispersion if disp < source_position])
                # If it is still in place we check if the current_breakend is higher or lower to the symbol's
                # source breakend. If it is lower we arbitrarily say it is in place. For contiguous letters it is equivalent.
                is_in_place *= current_breakend <= source_position
            if is_in_place:
                current_breakend = source_position + 1
                # This letter has an inplace version, it should not be deleted.
                delete_letters[symbol] = False

            transform_type = TransformType.IDENTITY
            if rhs_str[0].islower():
                transform_type = TransformType.INV

            # Determine the number of copies of a symbol are needed (when "+" appears in the rhs)
            n_copies = 1
            if Syntax.MULTIPLE_COPIES in rhs_str:
                chk(n_multiple_copies < len(n_copies_list), f'A number of copies must be provided '
                                                            f'for each `{Syntax.MULTIPLE_COPIES}` symbol used.'
                                                            f'Error in {vset_config}', error_type='syntax')
                n_copies = self.get_sampled_int_value(n_copies_list[n_multiple_copies])
                chk(n_copies >= 1, f'The number of copies must be strictly positive, got {n_copies} for '
                                   f'the {n_multiple_copies + 1} `{Syntax.MULTIPLE_COPIES}` symbol {symbol}. Error in {vset_config}', error_type='syntax')
                n_multiple_copies += 1

            divergence_prob = 0
            if Syntax.DIVERGENCE in rhs_str:
                divergence_prob = 1.

                if not replacement_seq:
                    # replacement_seq is used to provide the SNP when loading from vcf
                    chk(n_divergence_prob < len(divergence_prob_list), f'A number of copies must be provided '
                                                                       f'for each + symbol used.', error_type='syntax')
                    divergence_prob = self.get_sampled_int_value(divergence_prob_list[n_divergence_prob])
                    chk(0 < divergence_prob <= 1,
                        f'The divergence probability must be between 0 (excluded) and 1 (included), got {divergence_prob} for '
                        f'the {n_divergence_prob + 1}-th \'*\' symbol {symbol}. Error in {vset_config}', error_type='syntax')
                n_divergence_prob += 1

            transform = Transform(
                transform_type=transform_type,
                is_in_place=is_in_place,
                divergence_prob=divergence_prob,
                n_copies=n_copies,
                replacement_seq=replacement_seq,
                orig_seq=orig_seq
            )
            # We do not add operations for inplace identity transformations without divergence (do not affect the sequence).
            if (
                    transform_type != TransformType.IDENTITY or not is_in_place or divergence_prob > 0 or replacement_seq is not None
                    or n_copies > 1):
                # The letter has been involved in an operation and is not a placeholder.
                identities_to_add[symbol] = False
                operation = Operation(transform=transform, op_info={'SYMBOL': symbol.name})
                if is_in_place and not n_copies > 1:
                    operation.source_breakend_region = BreakendRegion(current_breakend - 1, current_breakend)
                else:
                    # The insertion order helps to determine how to order multiple events inserted at the same breakend.
                    operation.target_insertion_order = (current_insertion_order,)
                    current_insertion_order += 1
                    operation.target_insertion_breakend = current_breakend
                    if symbol in lhs:
                        operation.source_breakend_region = BreakendRegion(source_position, source_position + 1)
                    else:
                        if symbol not in novel_insertions:
                            # The position of the length of a new letter is after all the letters in the lhs (non dispersion)
                            # and in order of appearance in the rhs
                            chk(len(symbol_lengths) >= len(lhs) - len(lhs_dispersion) + len(novel_insertions),
                                f'Missing length_ranges for {symbol} in {lhs_strs}', error_type='syntax')
                            novel_insertion = None
                            if novel_insertion_seqs is not None:
                                chk(len(novel_insertion_seqs) > len(novel_insertions),
                                    f'If a novel_insertions field is provided, it must '
                                    f'contain the sequences for each novel insertion or None.', error_type='syntax')
                                if novel_insertion_seqs[len(novel_insertions)] is not None:
                                    novel_insertion = novel_insertion_seqs[len(novel_insertions)]
                            if novel_insertion is None:
                                novel_insertion = utils.generate_seq(
                                    length=symbol_lengths[len(lhs) - len(lhs_dispersion) + len(novel_insertions)])
                            novel_insertions[symbol] = novel_insertion
                        operation.novel_insertion_seq = novel_insertions[symbol]
                operations.append(operation)
        # Add the deletions
        for letter, delete in delete_letters.items():
            if delete:
                # The symbol is involved in a DEL, it is not a placeholder.
                identities_to_add[letter] = False
                source_index = lhs.index(letter)
                # The symbol was deleted, we add a DEL operation.
                transform = Transform(transform_type=TransformType.DEL, is_in_place=True)
                operation = Operation(transform=transform, op_info={'SYMBOL': letter.name})
                operation.source_breakend_region = BreakendRegion(source_index, source_index + 1)
                operations.append(operation)
        # Add the identities for place holder letters
        for letter, identity in identities_to_add.items():
            if identity:
                source_index = lhs.index(letter)
                # The symbol was deleted, we add a DEL operation.
                transform = Transform(transform_type=TransformType.IDENTITY, is_in_place=True)
                operation = Operation(transform=transform, op_info={'SYMBOL': letter.name})
                operation.source_breakend_region = BreakendRegion(source_index, source_index + 1)
                operations.append(operation)
        chk(len(lhs_dispersion) == n_dispersions_rhs, f'Dispersions cannot be altered, the same dispersions must '
                                                      f'be present on the left and right sides. lhs: {len(lhs_dispersion)} dispersions,'
                                                      f'rhs: {n_dispersions_rhs} dispersions.', error_type='syntax')
        # If overlap_anchor is not specified, infer "full SV" as the anchor if no dispersion
        if (overlap_anchor is None) and (self.overlap_mode is not None) and (not lhs_dispersion):
            overlap_anchor = BreakendRegion(0, len(lhs) - 1)
        return operations, overlap_anchor, lhs_dispersion, breakend_interval_lengths, breakend_interval_min_lengths

    # end: def grammar_to_variant_set


class SimulatedVariantSet(VariantSet):

    def __init__(self, vset_config, config):
        super().__init__(vset_config, config)

        chk(isinstance(vset_config.get('type'), str), f'Missing or bad variant type in {vset_config}', error_type='syntax')
        chk((isinstance(vset_config.get('number'), int) and vset_config['number'] >= 0),
            f'Missing or bad "number" of variants to generate in {vset_config}', error_type='value')

        self.preprocess_config()

    def preprocess_config(self):
        chk('divergence_prob' not in self.vset_config or isinstance(self.vset_config['divergence_prob'], (list, int, float)),
            f'divergence_prob must be a float or an int or a list of floats in ]0, 1] or a list of ranges. But, a '
                 f'%s was provided in %s' % (type(self.vset_config.get('divergence_prob', [])), self.vset_config), error_type='value')

        if (self.svtype == VariantType.DUP) and ('n_copies' not in self.vset_config):
            self.vset_config['n_copies'] = [1]

        chk(isinstance('n_copies' not in self.vset_config or self.vset_config['n_copies'], (list, int)),
            f'The number of copies must be an integer or a list of integers or a list of ranges in {self.vset_config}',
            error_type='value')
        if 'n_copies' in self.vset_config and isinstance(self.vset_config['n_copies'], int):
            self.vset_config['n_copies'] = [self.vset_config['n_copies']]

        if self.svtype == VariantType.mCNV:
            chk(('n_copies' in self.vset_config) and (self.vset_config['n_copies'][0] > 1),
                f'n_copies has to be provided and be above 1 for a mCNV in {self.vset_config}', error_type='value')

    # end: def preprocess_config(self)

    @property
    def sv_type(self):
        return self.svtype

    def get_roi_filter(self):
        if self.overlap_mode is None:
            return None
        return RegionFilter(region_kinds=self.overlap_kinds, region_length_range=self.overlap_ranges)

    def get_blacklist_filter(self):
        vset_config = self.vset_config
        if 'blacklist_region_type' not in vset_config:
            return None
        return RegionFilter(region_kinds=tuple(utils.as_list(self.vset_config['blacklist_region_type'])))

    def pick_genotype(self):
<<<<<<< HEAD
        if self.config.get('homozygous_only', False) or (random.randint(0, 1) and not
           self.config.get('heterozygous_only', False)):
=======
        # Chromsome gain/loss and aneuploidy is heterozygous
        if (not self.aneuploidy or self.arm_gain_loss) and (self.config.get('homozygous_only', False) or random.randint(0, 1)):
>>>>>>> 6debb8d9
            return True, True
        else:
            return random.choice([(True, False), (False, True)])

    @override
    def make_variant_set(self):
        return [self.simulate_sv() for _ in range(self.vset_config['number'])]

    @abstractmethod
    def simulate_sv(self):
        raise NotImplementedError()


#############################################
# Constructing SVs from grammar definitions #
#############################################

class FromGrammarVariantSet(SimulatedVariantSet):
    """Constructs an SV from a grammar definition"""

    @override
    @classmethod
    def can_make_from(cls, vset_config):
        return ((vset_config.get("type") is not None) and
                (vset_config.get("type") in [k.value for k in SV_KEY.keys()] or '->' in vset_config.get("type")))

    @override
    def preprocess_config(self):
        super().preprocess_config()

        for vset_config_key in self.vset_config:
            chk(vset_config_key in (
                'type', 'number',
                'length_ranges',
                'overlap_region_type', 'overlap_region_length_range',
                'overlap_mode',
                'blacklist_region_type',
                'divergence_prob',
                'n_copies',
                'novel_insertions',
                'interchromosomal',
<<<<<<< HEAD
                'config_descr',
                'enable_overlap_sv',
                'VSET'
=======
                'config_descr', 'VSET',
                'aneuploidy',
                'arm_gain_loss',
                'arm_percent',
                'aneuploid_chrom'
>>>>>>> 6debb8d9
            ), f'invalid SV config key {vset_config_key}', error_type='syntax')

        vset_cfg = self.vset_config
        rhs_strs_list: list[str] = []
        for c in self.target:
            if c in (Syntax.DIVERGENCE, Syntax.MULTIPLE_COPIES):
                chk(rhs_strs_list and rhs_strs_list[-1] and rhs_strs_list[-1][0].isalpha(),
                    f'{c} must modify a letter {rhs_strs_list}.', error_type='syntax')
                rhs_strs_list[-1] += c
            else:
                rhs_strs_list.append(c)

        self.target = rhs_strs_list

        # Anchor the whole SV if overlap mode is specified, no anchor is provided and there is no dispersion.
        if ((self.overlap_mode is not None) and (Syntax.DISPERSION not in self.source) and
                (Syntax.ANCHOR_START not in self.source)):
            self.source = tuple([Syntax.ANCHOR_START, *self.source, Syntax.ANCHOR_END])

        # Check if a type provided as grammar is a predefined type
        if self.svtype == VariantType.CUSTOM:
            lhs = tuple([letter for letter in self.source if letter not in [Syntax.ANCHOR_END, Syntax.ANCHOR_START]])
            rhs = tuple(self.target)
            for key, grammar in SV_KEY.items():
                # Test if the grammar or its symmetric match the grammar of the record
                if (grammar[0] == lhs and grammar[1] == rhs) or (
                        grammar[0] == lhs[::-1] and grammar[1] == rhs[::-1]):
                    # we found a match and update the types
                    self.svtype = key
                    # Distinguish between SNP and DIVERGENCE
                    if key in [VariantType.DIVERGENCE, VariantType.SNP]:
                        if ((vset_cfg.get('length_ranges') in (None, [[1, 1]])) and
                            ('divergence_prob' not in vset_cfg or vset_cfg['divergence_prob'] in [[1], 1, 1., [1.]])):
                            self.svtype = VariantType.SNP
                        else:
                            self.svtype = VariantType.DIVERGENCE
                    self.input_type = VariantType.CUSTOM

        if self.svtype == VariantType.SNP:
            chk(vset_cfg.get('length_ranges') in (None, [[1, 1]]),
                f'length_ranges for SNP can only be [[1, 1]]. Error in %s' % vset_cfg['config_descr'], error_type='value')
            chk('divergence_prob' not in vset_cfg or vset_cfg['divergence_prob'] in [[1], 1],
                f'divergence prob for SNP can only be 1. Error in %s' % vset_cfg['config_descr'], error_type='value')
            vset_cfg['length_ranges'] = [[1, 1]]
            vset_cfg['divergence_prob'] = [1.0]
        elif vset_cfg['type'] == 'INDEL':
            # INDELS have to be of size <= 50
            chk(not vset_cfg.get('length_ranges', False) or (1 <= if_not_none(vset_cfg['length_ranges'][0][0], 1) <=
                                                          if_not_none(vset_cfg['length_ranges'][0][1], 50) <= 50 ),
                f'length_ranges for INDEL must be included in [0, 50]. Error in %s' % vset_cfg['config_descr'],
                error_type='value')
            chk(not vset_cfg.get('overlap_region_length_range', False) or (if_not_none(vset_cfg['overlap_region_length_range'][0], 0) <=
                                                          if_not_none(vset_cfg['overlap_region_length_range'][1], 50) <= 50 ),
                f'overlap_region_length_range for INDEL must be included in [0, 50]. Error in %s' % vset_cfg['config_descr'],
                error_type='value')

            # In case the max length_range was null, set it to 50 as it is the maximum for INDEL
            if vset_cfg.get('length_ranges', False) and not vset_cfg['length_ranges'][0][1]:
                vset_cfg['length_ranges'][0][1] = 50
                if not vset_cfg['length_ranges'][0][0]:
                    vset_cfg['length_ranges'][0][0] = 1

            if not vset_cfg.get('length_ranges'):
                vset_cfg['length_ranges'] = [[1, 50]]

            if vset_cfg.get('overlap_mode', False):
                if not vset_cfg.get('overlap_region_length_range', False):
                    vset_cfg['overlap_region_length_range'] = [[1, 50]]


        if self.svtype in [VariantType.SNP, VariantType.INDEL] or (self.svtype in [VariantType.INS, VariantType.DEL] and
                                                                   vset_cfg['length_ranges'][0][1] and
                                                                   vset_cfg['length_ranges'][0][1] < 50):
            self.overlap_sv = vset_cfg.get('enable_overlap_sv', False)
        else:
<<<<<<< HEAD
            chk(not ('enable_overlap_sv' in vset_cfg),
                f'overlap_sv are only available for SNPs and INDELs, but %s was provided' %
                vset_cfg['config_descr'], error_type='type')

            chk('length_ranges' in vset_cfg or 'novel_insertions' in self.vset_config, f'Please specify length ranges in %s' %
                (vset_cfg['config_descr']), error_type='syntax')

=======
            chk('length_ranges' in vset_cfg or 'novel_insertions' in self.vset_config or
                vset_cfg.get('aneuploidy', False) or vset_cfg.get('arm_gain_loss', False),
                f'Please specify length ranges in %s' % (vset_cfg['config_descr']), error_type='syntax')
>>>>>>> 6debb8d9
            if 'length_ranges' in vset_cfg:
                chk(isinstance(vset_cfg['length_ranges'], list), f'length_ranges must be a list for %s' % vset_cfg['config_descr'],
                    error_type='syntax')
                for length_range in vset_cfg['length_ranges']:
                    chk(isinstance(length_range, str) or
                        (isinstance(length_range, list) and len(length_range) == 2 and
                         isinstance(length_range[0], (type(None), int, str)) and
                         isinstance(length_range[1], (type(None), int, str))),
                        f'invalid length_ranges. it must be a list of 2-tuples of str or int. '
                        f'Error in %s' % vset_cfg['config_descr'], error_type='value')

        if 'novel_insertions' in self.vset_config:
            try:
                with open(self.vset_config['novel_insertions'], 'r') as sequences:
                    self.novel_insertion_seqs = [line.rstrip() for line in sequences]
                    chk(all(bool(re.match('^[TCGA]+$', line)) for line in self.novel_insertion_seqs),
                        f'The file novel_insertions %s' % self.vset_config['novel_insertions'] +
                        f' contains invalid characters. It must be a list of sequences.', error_type='value')
            except:
                chk(False, f'novel_insertion file %s must be a readable ' % self.vset_config['novel_insertions'] +
                           f'file containing a sequence per line.', error_type='file not found')
        chk(isinstance(self.vset_config.get('type'), (type(None), list, str, tuple)),
            '%s must be a string or list of strings'.format(self.vset_config.get('type')), error_type='syntax')

        if self.arm_gain_loss:
            chk('arms' in self.config, f'An SV set has been flagged as arm_gain_loss but the arm regions have'
                                f'not been provided %s' % vset_cfg['config_descr'])
            self.arm_ranges = vset_cfg.get('arm_percent', [100, 100])
            chk(isinstance(self.arm_ranges, list),
                f'arm_percent must be a list for %s' % vset_cfg['config_descr'],
                error_type='syntax')

        if self.aneuploidy or self.arm_gain_loss:
            chk(all(length is None for idx, length in enumerate(vset_cfg.get('length_ranges', []))),
                'All the lengths have to be null for aneuploidy or arm gain loss. Error in %s' % vset_cfg['config_descr'])
            chk(self.svtype in [VariantType.DEL, VariantType.DUP], 'Only DUP or DEL SVs can be used for aneuploidy and arm gain loss. Error in %s' % vset_cfg['config_descr'])
            chk(not Syntax.ANCHOR_END in self.source and not Syntax.ANCHOR_START in self.source and
                not self.overlap_mode, 'SVs with arm_gain_loss or aneuploidy enabled cannot be constrained. Error in %s' % vset_cfg['config_descr'])
            vset_cfg['length_ranges'] = [[None, None]]

        if self.aneuploidy:
            chk(not 'aneuploid_chrom' in vset_cfg or (isinstance(vset_cfg['aneuploid_chrom'], list) and
                                                  all(isinstance(chrom, str) for chrom in vset_cfg['aneuploid_chrom'])),
            'aneuploid_chrom must be a list of chromosomes. Error in %s' % vset_cfg['config_descr'])
        elif 'aneuploid_chrom' in vset_cfg:
            logger.warning(
                'aneuploid_chrom provided without enabling aneuploidy. aneuploid_chrom will be ignored in %s' % vset_cfg[
                    'config_descr'])

        if not self.arm_gain_loss and 'arm_percent' in vset_cfg:
            logger.warning('arm_percent provided without enabling arm_gain_loss. arm_percent will be ignored in %s' % vset_cfg['config_descr'])

    @property
    def is_interchromosomal(self):
        return self.vset_config.get('interchromosomal', False)

    def symmetrize(self, lhs_strs, rhs_strs, letter_ranges):
        # Enforce the symmetry of the predefined SVs with duplications or dispersions.
        if (("DUP" in self.svtype.name or "TRA" in self.svtype.name or
             "iDEL" in self.svtype.name)
                and (not self.is_interchromosomal)
                and (not self.input_type)
                and random.randint(0, 1)):
            def flip_anchor(val: str) -> str:
                if val == Syntax.ANCHOR_START:
                    return Syntax.ANCHOR_END
                if val == Syntax.ANCHOR_END:
                    return Syntax.ANCHOR_START
                return val

            lhs_strs = tuple(map(flip_anchor, lhs_strs))[::-1]
            rhs_strs = tuple(map(flip_anchor, rhs_strs))[::-1]
            if "length_ranges" in self.vset_config:
                letter_ranges = letter_ranges[::-1]
        chk(all(len(rhs) < 3 for rhs in rhs_strs),
            f'The operators + and * cannot be used at the same time {rhs_strs}.',
            error_type='syntax')
        return lhs_strs, rhs_strs, letter_ranges

    # Randomly pick distances withing the ranges defined for each symbol
    @staticmethod
    def pick_symbol_lengths(length_ranges, dispersion_ranges, letter_indexes, vset_config= None):
        ranges = length_ranges + dispersion_ranges
        remaining_symbols = [i for i in range(len(ranges))]
        chk(all(isinstance(length_range, str) or (isinstance(length_range, list) and (len(length_range) == 2))
                for length_range in ranges), f'length_ranges must be a list of [min, max] pairs {ranges} in %s' % vset_config['config_descr'], error_type='syntax')
        # Keep track of the dependencies between the symbols length ranges.
        # A dependency is the index of the letter the range is depending on (possibly a different letter for the min and max bounds)
        # and the offset to those letter lengths.
        dependencies = {}
        symbol_lengths = {}
        symbol_min_lengths = {}
        while remaining_symbols:
            idx = remaining_symbols.pop(0)
            min_range, max_range = ranges[idx]
            if (isinstance(min_range, int) or min_range is None) and (isinstance(max_range, int) or max_range is None):
                # Both bounds are independent to other letter lengths.
                def assign_length(min_range, max_range, is_dispersion):
                    if max_range is None:
                        length = None
                        if min_range is not None:
                            chk(is_dispersion, f'Only dispersions can have min but not max length {ranges} in %s' % vset_config['config_descr'], error_type='syntax')
                        min_length = min_range
                    else:
                        chk(min_range is not None, f'max_length given but not min_length {ranges} in %s' % vset_config['config_descr'], error_type='syntax')
                        chk(min_range <= max_range, f'max bound less than min bound {ranges} in %s' % vset_config['config_descr'], error_type='syntax')
                        chk(min_range >= 0, f'min length cannot be negative {ranges} in %s' % vset_config['config_descr'], error_type='value')
                        length = random.randint(min_range, max_range)
                        min_length = None
                    return length, min_length

                length, min_length = assign_length(min_range, max_range, idx >= len(length_ranges))
                symbol_lengths[idx] = length
                symbol_min_lengths[idx] = min_length
            else:
                for pos, bound in enumerate([min_range, max_range]):
                    if isinstance(bound, str):
                        # The bound is dependent of another letter
                        no_space_bound = bound.strip()
                        format_bound = [int(char) if char.isdigit() else char for char in no_space_bound]
                        letters_bound = [(idx, char) for idx, char in enumerate(format_bound) if
                                         isinstance(char, str) and char.isalpha()]
                        chk(all(letter in letter_indexes for _, letter in letters_bound),
                            f'The length of a symbol depends on {letters_bound} '
                            f'one of which is not define in neither the source nor target in %s' % vset_config['config_descr'], error_type='value')
                        computed_letter = 0
                        for idx_in_dependency, letter in letters_bound:
                            # Gets the index of the letter in the list of length ranges.
                            index = letter_indexes[letter]
                            if index in symbol_lengths:
                                chk(symbol_lengths[index] is not None,
                                    f'A symbol length cannot depend on an unbounded symbol in %s' % vset_config['config_descr'], error_type='syntax')
                                ope = ''
                                if (idx_in_dependency > 0) and (isinstance(format_bound[idx_in_dependency - 1], int)
                                                                or format_bound[
                                                                    idx_in_dependency - 1] in letter_indexes):
                                    # The previous character was an integer, so a multiplication symbol was omitted.
                                    ope = '*'
                                format_bound[idx_in_dependency] = ope + str(symbol_lengths[index])
                                computed_letter += 1
                            else:
                                if not idx in dependencies:
                                    dependencies[idx] = []
                                dependencies[idx].append(index)
                                if index in dependencies:
                                    chk(not idx in dependencies[index],
                                        f'There is a cyclic dependency in the length definitions {letter} in %s' % vset_config['config_descr'],
                                        error_type='syntax')
                                    dependencies[idx] += dependencies[index]
                                dependencies[idx] = list(set(dependencies[idx]))
                        if len(letters_bound) == computed_letter:
                            # All the dependencies are satisfied, we evaluate the operation
                            try:
                                # We try to update the bound if the operation is valid
                                eval_bound = eval("".join([str(char) for char in format_bound]))
                                if pos == 0:
                                    eval_bound = math.ceil(eval_bound)
                                else:
                                    eval_bound = math.floor(eval_bound)
                                ranges[idx][pos] = eval_bound
                            except:
                                chk(False, f'The length of a symbol depends on an invalid operation {idx} in %s' % vset_config['config_descr'],
                                    error_type='syntax')
                            chk(ranges[idx][pos] >= 0,
                                f'The operation defining the {idx}th symbol length gives a negative bound in %s' % vset_config['config_descr'],
                                error_type='value')
                remaining_symbols.append(idx)
        lengths = sorted(symbol_lengths.items(), key=lambda x: x[0])
        min_lengths = sorted(symbol_min_lengths.items(), key=lambda x: x[0])
        return [l[1] for l in lengths], [m_l[1] for m_l in min_lengths]

    @override
    def simulate_sv(self) -> SV:
        lhs_strs = self.source
        rhs_strs = self.target
        svtype = self.svtype
        if self.vset_config['type'] == 'INDEL':
            anchor = Syntax.ANCHOR_START in lhs_strs
            svtype = VariantType('DEL' if random.randint(0, 1) else 'INS')
            lhs_strs, rhs_strs = SV_KEY[svtype]
            if anchor:
                lhs_strs = tuple(Syntax.ANCHOR_START) + lhs_strs + tuple(Syntax.ANCHOR_END)
        length_ranges = self.vset_config['length_ranges'] if 'length_ranges' in self.vset_config else []
        letter_ranges = length_ranges
        dispersion_ranges = []
        lhs_strs_no_anchor = [letter for letter in lhs_strs if letter not in [Syntax.ANCHOR_END, Syntax.ANCHOR_START]]

        # Find the length ranges corresponding to dispersions and those corresponding to letters
        dispersions = [idx for idx, letter in enumerate(lhs_strs_no_anchor) if letter == Syntax.DISPERSION]
        if dispersions:
            if svtype != VariantType.CUSTOM and not self.input_type:
                # The SV was provided from a predefined type, the dispersion lengths are last
                letter_ranges = length_ranges[:-1]
                dispersion_ranges = [length_ranges[-1]]
            else:
                # The SV was provided from the grammar, the dispersion lengths are at the last position in the source
                letter_ranges = [length_range for idx, length_range in enumerate(length_ranges) if
                                 idx not in dispersions]
                dispersion_ranges = [length_range for idx, length_range in enumerate(length_ranges) if
                                     idx in dispersions]

        lhs_strs, rhs_strs, letter_ranges = self.symmetrize(lhs_strs, rhs_strs, letter_ranges)
        letters = [letter for letter in lhs_strs if
                   letter not in [Syntax.ANCHOR_END, Syntax.ANCHOR_START, Syntax.DISPERSION]]
        chk(len(letters) == len(set(letters)), f'Duplicate LHS symbol {letters} in {lhs_strs} for {self.vset_config}', error_type='syntax')

        # Add novel insertion letters only appearing in the rhs.
        for letter in rhs_strs:
            if letter[0].upper() not in letters + [Syntax.ANCHOR_END, Syntax.ANCHOR_START, Syntax.DISPERSION]:
                chk(letter[0].isupper(), 'A novel insertion letter has to be uppercase. But, %s was provided' % self.vset_config)
                letters.append(letter[0].upper())
        chk(len(length_ranges) == len(letters) + len(dispersions),
            f'Mismatched length ranges, expected {len(letters) + len(dispersions)} provided {len(length_ranges)} for '
            f'{self.vset_config}', error_type='syntax')
        letter_indexes = {letter: index for index, letter in enumerate(letters)}

        # Compute the lengths of the different symbols and dispersions from the length ranges.
        symbol_lengths, symbol_min_lengths = self.pick_symbol_lengths(letter_ranges, dispersion_ranges, letter_indexes, self.vset_config)

        novel_insertion_seqs = self.novel_insertion_seqs
        n_copies_list = self.vset_config.get('n_copies', [])

        divergence_prob_list = self.vset_config.get('divergence_prob', [])
        if not isinstance(divergence_prob_list, list):
            divergence_prob_list = [divergence_prob_list]

        arm_percent = 100
        if self.arm_ranges:
            arm_percent = random.randint(self.arm_ranges[0], self.arm_ranges[1])

        # Build the different operations and anchor, determine the breakends and the distance between them.
        (operations, anchor, dispersions, breakend_interval_lengths,
         breakend_interval_min_lengths) = self.grammar_to_variant_set(lhs_strs, rhs_strs, symbol_lengths,
                                                                      symbol_min_lengths, len(letters),
                                                                      novel_insertion_seqs, n_copies_list,
                                                                      divergence_prob_list, vset_config=self.vset_config)

        #
        # construct the SV object
        #
        info = self.construct_info(lhs_strs, rhs_strs)
        roi_filter = self.get_roi_filter()
        return BaseSV(sv_id=self.make_sv_id(),
                      breakend_interval_lengths=breakend_interval_lengths,
                      breakend_interval_min_lengths=breakend_interval_min_lengths,
                      is_interchromosomal=self.is_interchromosomal,
                      operations=operations,
                      anchor=anchor,
                      dispersions=dispersions,
                      overlap_mode=self.overlap_mode,
                      roi_filter=roi_filter,
                      blacklist_filter=self.get_blacklist_filter(),
                      fixed_placement=None,
                      info=info,
                      genotype=self.pick_genotype(),
<<<<<<< HEAD
                      enable_overlap_sv=self.vset_config.get('enable_overlap_sv', False),
                      config_descr=self.vset_config['config_descr'])
=======
                      config_descr=self.vset_config['config_descr'],
                      aneuploidy=self.aneuploidy,
                      arm_gain_loss=self.arm_gain_loss,
                      arm_percent=arm_percent,
                      aneuploid_chrom=self.vset_config.get('aneuploid_chrom', None))
>>>>>>> 6debb8d9

    def construct_info(self, lhs_strs, rhs_strs):
        sv_type_str = self.svtype.name
        source_str = ''.join(lhs_strs)
        target_str = ''.join(rhs_strs)
        grammar = f'{source_str}->{target_str}'
        return {'OP_TYPE': sv_type_str, 'GRAMMAR': grammar}


# end: class FromGrammarVariantSetMaker

class TandemRepeatVariantSet(SimulatedVariantSet):

    @override
    @classmethod
    def can_make_from(cls, vset_config):
        return vset_config.get("type") in ('trEXP', 'trCON')

    def __init__(self, vset_config, config):
        super().__init__(vset_config, config)
        chk('repeat_count_change_range' in self.vset_config,
            'Please specify repeat_count_change_range for tandem repeat SVs.', error_type='syntax')
        chk(utils.is_valid_closed_int_range(self.vset_config['repeat_count_change_range']),
            'Invalid repeat_count_change_range', error_type='value')

    @override
    def preprocess_config(self):
        for vset_config_key in self.vset_config:
            chk(vset_config_key in (
                'type', 'number',
                'repeat_count_change_range',
                'overlap_region_type', 'overlap_region_length_range',
                'overlap_mode',
                'blacklist_region_type',
                'config_descr',
            ), f'invalid SV config key {vset_config_key}')

    @override
    def simulate_sv(self):

        repeat_count_change = random.randint(*self.vset_config['repeat_count_change_range'])
        info = dict(SVTYPE=self.svtype.value, TR_CHANGE=repeat_count_change)
        overlap_region_type = (tuple(utils.as_list(self.vset_config['overlap_region_type']))
                               if 'overlap_region_type' in self.vset_config else 'all')
        anchor = BreakendRegion(0, 1)
        self.overlap_mode = OverlapMode.EXACT

        chk(self.overlap_mode in [None, OverlapMode.EXACT], 'overlap_mode must be "exact" for Tandem Repeat',
            error_type='syntax')
        if self.svtype == VariantType.trEXP:
            breakend_interval_lengths = [None]
            operations = [Operation(transform=Transform(transform_type=TransformType.IDENTITY,
                                                        is_in_place=False,
                                                        n_copies=repeat_count_change),
                                    source_breakend_region=BreakendRegion(start_breakend=0, end_breakend=1),
                                    target_insertion_breakend=0,
                                    target_insertion_order=(0,),
                                    op_info={'SYMBOL': 'A'})]
            # We only need the repeat motif to be present once.
            roi_filter = TandemRepeatRegionFilter(min_num_repeats=1,
                                                  region_kinds=overlap_region_type)
            return TandemRepeatExpansionContractionSV(
                sv_id=self.make_sv_id(),
                breakend_interval_lengths=breakend_interval_lengths,
                breakend_interval_min_lengths=[None] * len(breakend_interval_lengths),
                is_interchromosomal=False,
                operations=operations,
                anchor=anchor,
                overlap_mode=self.overlap_mode,
                roi_filter=roi_filter,
                blacklist_filter=self.get_blacklist_filter(),
                fixed_placement=None,
                info=info,
                genotype=self.pick_genotype(),
                config_descr=self.vset_config['config_descr'],
                num_repeats_in_placement=1,
                dispersions=[])
        elif self.svtype == VariantType.trCON:
            breakend_interval_lengths = [None]
            operations = [Operation(transform=Transform(transform_type=TransformType.DEL,
                                                        is_in_place=True, n_copies=1),
                                    source_breakend_region=BreakendRegion(0, 1),
                                    op_info={'SYMBOL': 'A'})]

            # ensure there are enough existing repeats to delete.
            roi_filter = TandemRepeatRegionFilter(min_num_repeats=repeat_count_change,
                                                  region_kinds=overlap_region_type)

            return TandemRepeatExpansionContractionSV(
                sv_id=self.make_sv_id(),
                breakend_interval_lengths=breakend_interval_lengths,
                breakend_interval_min_lengths=[None],
                is_interchromosomal=False,
                operations=operations,
                anchor=anchor,
                overlap_mode=self.overlap_mode,
                roi_filter=roi_filter,
                blacklist_filter=self.get_blacklist_filter(),
                fixed_placement=None,
                info=info,
                genotype=self.pick_genotype(),
                config_descr=self.vset_config['config_descr'],
                num_repeats_in_placement=repeat_count_change,
                dispersions=[])
        else:
            assert False

    @override
    @classmethod
    def get_vcf_header_infos(cls):
        return [dict(id='TR_INS_REP_SEQ', number=1, type='String',
                     description="for tandem repeat insertions, the sequence of a single repeat"),
                dict(id='TR_CHANGE', number=1, type='Integer',
                     description="for tandem repeat insertions/expansions/deletions, number of "
                                 "repeats inserted or removed")]


#############################################

###########################
# Importing SVs from VCFs #
###########################

class ImportedVariantSet(VariantSet):
    op_types = ['IDENTITY', 'COPY-PASTE', 'CUT-PASTE', 'COPYinv-PASTE', 'CUTinv-PASTE', 'NA', 'CUT']
    can_import_types = [v.value for v in VariantType] + op_types

    @override
    @classmethod
    def can_make_from(cls, vset_config):
        return 'import' in vset_config

    def __init__(self, vset_config, config):
        super().__init__(vset_config, config)
        chk(utils.is_readable_file(vset_config['import']),
            '{path} vcf must name a readable file'.format(path=vset_config['import']), error_type='file not found')
        chk(set(vset_config.keys()) <= {'import', 'VSET'}, f'invalid config key in {vset_config}',
            error_type='syntax')

        with FastaFile(config['reference']) as reference:
            self.chrom_lengths = {chrom: chrom_length
                                  for chrom, chrom_length in zip(reference.references,
                                                                 reference.lengths)}

    @override
    def make_variant_set(self):
        recs = defaultdict(list)
        num_simple_sv = 0
        with closing(VariantFile(self.vset_config['import'])) as vcf:
            self.header = vcf.header
            for vcf_rec in vcf.fetch():
                with error_context(vcf_rec):
                    if vcf_rec.chrom not in self.chrom_lengths: continue
                    vcf_info = dict(vcf_rec.info)
                    if 'SVID' in vcf_info:
                        recs[vcf_info['SVID']].append(vcf_rec)
                    else:
                        recs[str(num_simple_sv)].append(vcf_rec)
                        num_simple_sv += 1
        svs = []
        for parent_id, sv_recs in recs.items():
            sv = self.import_sv_from_vcf_recs(sv_recs, parent_id)
            if sv is not None:
                svs.append(sv)
        return svs

    def parse_vcf_rec_info(self, vcf_rec):
        chk(vcf_rec.chrom in self.chrom_lengths, f'Unknown contig {vcf_rec.chrom}  in {vcf_rec}', error_type='value')
        chk(3 >= len(vcf_rec.alleles) >= 2, f'Only diploids are supported. But, {vcf_rec} was provided.', error_type='value')
        chk(len(vcf_rec.samples) <= 1, f'Can only import VCFs with one sample for {vcf_rec}', error_type='value')
        parsed_info = {}
        if vcf_rec.samples:
            sample = vcf_rec.samples[0]
            parsed_info['GENOTYPE'] = (bool(sample['GT'][0]), bool(sample['GT'][1]))
            if not sum(parsed_info['GENOTYPE']):
                logger.warning(f'The genotype provided in {vcf_rec} is invalid. A genotype will be randomly defined.')
                del parsed_info['GENOTYPE']
        if not 'GENOTYPE' in parsed_info:
            parsed_info['GENOTYPE'] = random.choice([(True, True), (True, False), (False, True)])
        vcf_info = dict(vcf_rec.info)

        parsed_info['ENABLE_OVERLAP_SV'] = vcf_info.get('ENABLE_OVERLAP_SV', False)

        if set(''.join(vcf_rec.alleles).upper().replace(' ', '')) <= set('TCGA'):
            if len(vcf_rec.alleles[0]) == 1 and 1 <= len(vcf_rec.alleles[1]) <= 2:
                if not vcf_info.get('SVTYPE'):
                    # SNP
                    vcf_info['OP_TYPE'] = 'SNP'
                    vcf_info['SVTYPE'] = 'SNP'

        chk('OP_TYPE' in vcf_info or 'SVTYPE' in vcf_info,
            f'Need an SVTYPE or OP_TYPE to import from vcf records for {vcf_rec}', error_type='syntax')
        rec_type_str = vcf_info.get('OP_TYPE', 'NA')

        chk(rec_type_str in {variant_type for variant_type in self.can_import_types},
            f'Currently only the following VCF types are supported: {self.can_import_types} but {rec_type_str} was provided',
            error_type='syntax')

        if rec_type_str not in self.op_types:
            parsed_info['OP_TYPE'] = VariantType(rec_type_str)
        else:
            parsed_info['OP_TYPE'] = rec_type_str

        chk(vcf_rec.start is not None, f'The Start position must not be None for {vcf_rec}', error_type='value')
        rec_start = Locus(chrom=vcf_rec.chrom, pos=vcf_rec.start)
        parsed_info['START'] = rec_start
        rec_end = Locus(chrom=vcf_rec.chrom, pos=vcf_rec.stop)

        if 'SVLEN' in vcf_info:
            rec_len = vcf_info['SVLEN']
            if isinstance(rec_len, (tuple, list)):
                chk(len(rec_len) == 1, f'Wrong format for the field SVLEN, only integers are supported. The record provided '
                                       f'was {vcf_rec}', error_type='syntax')
                rec_len = int(rec_len[0])
        else:
            rec_len = rec_end.pos - rec_start.pos
        parsed_info['END'] = rec_end
        parsed_info['SVLEN'] = rec_len

        if 'GRAMMAR' in vcf_info:
            parsed_info['GRAMMAR'] = vcf_info['GRAMMAR']

        if not (rec_len <= 50 and (rec_type_str == 'INS' or rec_type_str == 'INV' or vcf_info['SVTYPE'] == 'SNP' or
                              ('SVTYPE' in vcf_info and (vcf_info['SVTYPE'] == 'INS' or vcf_info['SVTYPE'] == 'INV')))):
            chk(not parsed_info['ENABLE_OVERLAP_SV'], f'ENABLE_OVERLAP_SV only allowed for SNPs or INDELs. But, {vcf_rec} was provided.')

        rec_target = None
        is_interchromosomal = False
        if 'TARGET' in vcf_info:
            chk(isinstance(vcf_info.get('TARGET'), int), f'TARGET has to be an int representing a position {vcf_info}',
                error_type='value')
            rec_target = Locus(chrom=vcf_info.get('TARGET_CHROM', vcf_rec.chrom), pos=vcf_info['TARGET'])
            if rec_target.chrom != vcf_rec.chrom:
                is_interchromosomal = True
            elif rec_end is not None:
                # The target has to be outside of the source region
                chk(rec_target.chrom != rec_start.chrom or rec_target.pos >= rec_end.pos or rec_target.pos <= rec_start.pos,
                    f"Invalid dispersion target {vcf_rec}", error_type='value')
        parsed_info['TARGET'] = rec_target
        parsed_info['INTERCHROMOSOMAL'] = is_interchromosomal

        novel_insertion_seq = None
        if 'INSSEQ' in vcf_info:
            chk(isinstance(vcf_info['INSSEQ'], str) and all(bp in 'TCGA' for bp in vcf_info['INSSEQ']),
                'INSSEQ has to be a valid sequence, {} was provided'.format(vcf_info['INSSEQ']), error_type='value')
            novel_insertion_seq = [vcf_info['INSSEQ']]
        elif parsed_info['OP_TYPE'] == VariantType.INS:
            # It is a novel sequence insertion but the sequence to insert isn't provided, we generate a random sequence
            logger.warning(
                'SV containing a novel sequence insertion but the sequence was not provided, a random sequence is used')
            novel_insertion_seq = [utils.generate_seq(length=rec_len)]
        parsed_info['INSSEQ'] = novel_insertion_seq

        parsed_info['NCOPIES'] = vcf_info.get('NCOPIES', 1)
        parsed_info['INSORD'] = vcf_info.get('INSORD', None)
        parsed_info['DIVERGENCEPROB'] = [0]
        parsed_info['ALT'] = None
        parsed_info['REF'] = None
        parsed_info['SVTYPE'] = vcf_info.get('SVTYPE', 'Custom')
        if parsed_info['OP_TYPE'] == VariantType.SNP:
            parsed_info['DIVERGENCEPROB'] = [1.0]
            if vcf_rec.alts[0] != '<SNP>':
                parsed_info['ALT'] = vcf_rec.alts
                chk(len(vcf_rec.alts) == 1, f'Error in the ALT field, biallelic SNPs are not supported {vcf_rec}')
                parsed_info['ALT'] =[vcf_rec.alts[0] if parsed_info['GENOTYPE'][hap_index] else None for hap_index in [0, 1]]
            if vcf_rec.ref != 'N':
                parsed_info['REF'] = vcf_rec.ref[0]
        additional_info = {}
        valid_info = [header for header_list in VCF_HEADER_INFOS for id, header in header_list.items() if id == 'id']
        for info, val in vcf_info.items():
            if info not in parsed_info and info in valid_info and val is not None and val:
                additional_info[info] = val
        return parsed_info, additional_info

    @staticmethod
    def remove_duplicates(ordered_list):
        seen = set()
        seen_add = seen.add
        return [x for x in ordered_list if not (x in seen or seen_add(x))]

    def import_sv_from_vcf_recs(self, sv_recs, parent_id):
        sv_operations = []
        source_regions = []
        targets = []
        genotype = None
        parent_info = {'SVID': parent_id}
        positions_per_rec = []
        current_insord = 0

        # Extract the info of all the records of the SV to determine the breakends and placement.
        for vcf_rec in sv_recs:
            parsed_info, additional_info = self.parse_vcf_rec_info(vcf_rec)

            if genotype is None:
                genotype = parsed_info['GENOTYPE']
            assert genotype == parsed_info['GENOTYPE']

            if len(sv_recs) > 1:
                parent_info['OP_TYPE'] = parsed_info['SVTYPE']
            else:
                if parsed_info['SVTYPE'] not in [VariantType.SNP, VariantType.CUSTOM]:
                    parsed_info['OP_TYPE'] = VariantType(parsed_info['SVTYPE'])
                parent_info['OP_TYPE'] = parsed_info['SVTYPE']

            target_left = False
            source_regions.append([parsed_info['START'], parsed_info['END']])
            placement = [parsed_info['START'], parsed_info['END']]
            # Gather the length information to parse the grammar and get the operations associated to the record
            symbol_lengths = [parsed_info['END'].pos - parsed_info['START'].pos]
            symbol_min_lengths = [None]
            insord = (0,)
            if parsed_info['TARGET'] is not None:
                # We check the relative position of the target compared to start and end
                if not parsed_info['INTERCHROMOSOMAL'] and parsed_info['TARGET'] <= parsed_info['START']:
                    placement = [parsed_info['TARGET'], parsed_info['START'], parsed_info['END']]
                    target_left = True
                else:
                    placement = [parsed_info['START'], parsed_info['END'], parsed_info['TARGET']]
                    chk(parsed_info['TARGET'] >= parsed_info['END'],
                        f'The position of the target has to be outside of the source region,'
                        f'{vcf_rec} has a target between the start and end.', error_type='value')
                if not parsed_info['INTERCHROMOSOMAL']:
                    # The target is an intrachromosomal dispersion
                    dispersion_dist = parsed_info['START'].pos - parsed_info['TARGET'].pos if target_left \
                        else parsed_info['TARGET'].pos - parsed_info['END'].pos
                    symbol_lengths = symbol_lengths + [dispersion_dist]
                    symbol_min_lengths.append(None)
                else:
                    # There is an interchromosomal dispersion
                    placement = [parsed_info['START'], parsed_info['END'], parsed_info['TARGET']]
                    symbol_lengths.append([None, None])
                    symbol_min_lengths.append(None)
                if parsed_info['TARGET'] in targets:
                    chk(parsed_info['INSORD'] is not None,
                        'Two sequences inserted at the locus {}, the INSORD field must be provided for these records to prevent any ambiguity.'.format(
                            parsed_info['INSORD']), error_type='value')
                insord = (parsed_info['INSORD'],) if parsed_info['INSORD'] is not None else (current_insord,)
                current_insord = insord[0] + 1

            targets.append(parsed_info['TARGET'])
            positions_per_rec.append(placement)
            operations = []
            is_in_place = parsed_info['TARGET'] is None
            # The SVTYPE of a record must be a predefined SV type or the identity operation.
            if ('GRAMMAR' in parsed_info and len(sv_recs) == 1) or (isinstance(parsed_info['OP_TYPE'], VariantType) and (
                    parsed_info['OP_TYPE'] not in [VariantType.DEL, VariantType.INV, VariantType.CUSTOM])):
                if 'GRAMMAR' in parsed_info:
                    chk(len(parsed_info['GRAMMAR'].split('->')) == 2, f'Unsupported GRAMMAR format {vcf_rec}.')
                    lhs_strs, rhs_strs =  parsed_info['GRAMMAR'].split('->')
                else:
                    lhs_strs, rhs_strs = SV_KEY[parsed_info['OP_TYPE']]
                if target_left:
                    # The symmetrical of the SV grammar has been used
                    lhs_strs = lhs_strs[::-1]
                    rhs_strs = rhs_strs[::-1]
                rhs_strs_list = []
                for c in rhs_strs:
                    if c in (Syntax.DIVERGENCE, Syntax.MULTIPLE_COPIES):
                        rhs_strs_list[-1] += c
                    else:
                        rhs_strs_list.append(c)
                # Get the operations record by record
                operations, _, _, _, _ = self.grammar_to_variant_set(lhs_strs, rhs_strs_list, symbol_lengths,
                                                                     symbol_min_lengths, 1,
                                                                     parsed_info['INSSEQ'], [parsed_info['NCOPIES']],
                                                                     parsed_info['DIVERGENCEPROB'],
                                                                     replacement_seq=parsed_info['ALT'],
                                                                     orig_seq=parsed_info['REF'],
                                                                     vset_config=vcf_rec)
                for operation in operations:
                    operation.op_info = additional_info
                    operation.target_insertion_order = insord
            else:
                # The record is an atomic operation of a complex SV (CUT, COPY, INV...)
                max_breakend = 1
                min_offset = 1
                if not is_in_place:
                    if len(set(placement)) == 3:
                        # Check if the insertion target is the end breakend or not
                        max_breakend = 2
                    elif target_left:
                        # Target and start are the same breakend
                        min_offset = 0
                start_breakend = 0 if not target_left else min_offset
                end_breakend = 1 if not target_left else max_breakend
                target_breakend = None
                if parsed_info['TARGET'] is not None:
                    target_breakend = 0 if target_left else max_breakend
                source_region = BreakendRegion(start_breakend, end_breakend)

                op_attributes = []
                op_type = parsed_info['OP_TYPE']
                chk(op_type != 'NA', f'A custom type has been provided without OP_TYPE {vcf_rec}')
                if isinstance(parsed_info['OP_TYPE'], VariantType):
                    op_type = parsed_info['OP_TYPE'].name
                if ('inv' in op_type) or ('INV' in op_type):
                    op_attributes.append(('INV', is_in_place, target_breakend))
                elif ('PASTE' in op_type) or ('IDENTITY' in op_type):
                    op_attributes.append(('IDENTITY', is_in_place, target_breakend))
                if ('DEL' in op_type) or ('CUT' in op_type):
                    op_attributes.append(('DEL', True, None))
                for op_type, op_is_in_place, op_target in op_attributes:
                    transform = Transform(TransformType[op_type], is_in_place=op_is_in_place,
                                          n_copies=parsed_info['NCOPIES'],
                                          divergence_prob=parsed_info['DIVERGENCEPROB'][0],
                                          replacement_seq=parsed_info['ALT'])
                    operations.append(Operation(transform, source_breakend_region=source_region,
                                                novel_insertion_seq=parsed_info['INSSEQ'],
                                                target_insertion_breakend=op_target,
                                                target_insertion_order=insord, op_info=additional_info))
            sv_operations.append(operations)
        # If we have more than one record we unify the breakends and their positions through the different operations
        if len(sv_recs) > 1:
            # Combine the information from the different records to determine the sets of breakends of the whole SV
            # Remove duplicate positions and insert the target positions in order to find the positions of all the breakends
            placements = self.remove_duplicates(
                [source[region_idx] for source in source_regions for region_idx in [0, 1]] +
                [target for target in targets if target is not None])
            # Get the breakends ordered
            placements = sorted(placements, key=lambda x: x.pos)
            # Unify the breakend of the different operations to have a single SV with well-defined breakends.
            for rec_idx, operation_list in enumerate(sv_operations):
                positions = positions_per_rec[rec_idx]
                # Get the indexes in the placement of the positions of the source regions, which corresponds to the ordered breakends in the complex SV
                breakends = [placements.index(pos) for pos in positions]
                for operation in operation_list:
                    # A single record might correspond ot multiple operations, they all share the same source but one might have a target and not the other
                    # for instance nrTRA is a DEL without a target and an Identity with a target
                    ope_target = breakends[
                        operation.target_insertion_breakend] if operation.target_insertion_breakend is not None else None
                    start_breakend = breakends[operation.source_breakend_region.start_breakend]
                    end_breakend = breakends[operation.source_breakend_region.end_breakend]
                    operation.source_breakend_region = BreakendRegion(start_breakend=start_breakend,
                                                                      end_breakend=end_breakend)
                    operation.target_insertion_breakend = ope_target
            sv_operations = [sv_operation for operation_list in sv_operations for sv_operation in operation_list]
        else:
            # There is a single record
            sv_operations = sv_operations[0]
            placements = positions_per_rec[0]
        sv_id = 'Imported_' + str(parent_id)

        return BaseSV(sv_id=sv_id,
                      breakend_interval_lengths=[None] * (len(placements) - 1),
                      # Positions are known, the lengths are not needed
                      breakend_interval_min_lengths=[None] * (len(placements) - 1),
                      is_interchromosomal=None,  # The target chromosome is already known from the fixed_placement
                      operations=sv_operations,
                      fixed_placement=placements,
                      overlap_mode=None,
                      anchor=None,
                      roi_filter=None,
                      blacklist_filter=None,
                      info=parent_info,
                      genotype=genotype,
                      enable_overlap_sv=parsed_info['ENABLE_OVERLAP_SV'],
                      config_descr=f'vcf_record:{vcf_rec}',
                      dispersions=[])

    # end: def import_sv_from_vcf_rec(self, vcf_rec, config) -> Optional[SV]


# end: class ImportedVariantSetMaker(VariantSetMaker)

VARIANT_SET_CLASSES: list[Type[VariantSet]] = [
    FromGrammarVariantSet,
    TandemRepeatVariantSet,
    ImportedVariantSet
]


def make_variant_set_from_config(vset_config, config) -> list[SV]:  # type: ignore
    for variant_set_class in VARIANT_SET_CLASSES:
        if variant_set_class.can_make_from(vset_config):
            variant_set = variant_set_class(vset_config, config)
            return variant_set.make_variant_set(), variant_set.overlap_ranges, variant_set.overlap_kinds, variant_set.overlap_mode, variant_set.header
    chk(False, f"The format of the config or the sv_type is not supported {vset_config}")


VCF_HEADER_INFOS = [
    dict(id='END', number=1, type='Integer', description="End position of the variant described in this record"),
    dict(id='INSSEQ', number=1, type='String', description="Novel insertion sequence"),
    dict(id='INSORD', number=1, type='Integer',
         description="Insertion order for insertions at given position"),
    dict(id='VSET', number=1, type='Integer',
         description="Variant set number (numbered from 0) from which this variant was created"),
    dict(id='OP_TYPE', number=1, type='String',
         description="Type of operation performed for the corresponding record"),
    dict(id='GRAMMAR', number=1, type='String',
         description="Grammar of the structural variant"),
    dict(id='SYMBOL', number=1, type='String',
         description="Symbol the record considers"),
    dict(id='SVLEN', number=1, type='Integer',
         description="Length of structural variant"),
    dict(id='NCOPIES', number=1, type='Integer',
         description="Number of sequence copies to insert at target"),
    dict(id='TARGET', number=1, type='Integer',
         description="Target location for a dispersed duplication or translocation"),
    dict(id='TARGET_CHROM', number=1, type='String',
         description="Target chromosome for a dispersed duplication or translocation"),
    dict(id='OVLP', number=1, type='String',
         description="Type of ROI on which the SV component was placed"),
    dict(id='OVLP_TARGET', number=1, type='String',
         description="Type of ROI on which the insertion target of an SV component was placed"),
    dict(id='OVLP_TYPE', number=1, type='String',
         description="Type of overlap with the ROI"),
    dict(id='ENABLE_OVERLAP_SV', number=1, type='String',
         description="If this record was allowed to overlap with other SVs."),
    dict(id='SVID', number=1, type='String',
         description="ID of parent SV of which this record is one part"),
    dict(id='SVTYPE', number=1, type='String',
         description="type of parent SV of which this record is one part")
    ]


def get_vcf_header_infos() -> list[dict]:
    vcf_header_infos = copy.deepcopy(VCF_HEADER_INFOS)
    for variant_set_class in VARIANT_SET_CLASSES:
        vcf_header_infos.extend(variant_set_class.get_vcf_header_infos())
    return vcf_header_infos

#############################################<|MERGE_RESOLUTION|>--- conflicted
+++ resolved
@@ -56,15 +56,13 @@
         # For predefined types given as custom in the config file, to keep track they have to be treated as custom
         self.input_type = None
         self.overlap_mode = None
-<<<<<<< HEAD
 
         # For SNPs and INDELs overlap
         self.overlap_sv = False
-=======
+
         self.aneuploidy = self.vset_config.get('aneuploidy', False)
         self.arm_gain_loss = self.vset_config.get('arm_gain_loss', False)
         self.arm_ranges = None
->>>>>>> 6debb8d9
 
         if 'overlap_mode' in self.vset_config:
             chk(isinstance(self.vset_config['overlap_mode'], str) or
@@ -360,13 +358,9 @@
         return RegionFilter(region_kinds=tuple(utils.as_list(self.vset_config['blacklist_region_type'])))
 
     def pick_genotype(self):
-<<<<<<< HEAD
-        if self.config.get('homozygous_only', False) or (random.randint(0, 1) and not
-           self.config.get('heterozygous_only', False)):
-=======
         # Chromsome gain/loss and aneuploidy is heterozygous
-        if (not self.aneuploidy or self.arm_gain_loss) and (self.config.get('homozygous_only', False) or random.randint(0, 1)):
->>>>>>> 6debb8d9
+        if (not self.aneuploidy or self.arm_gain_loss) and (self.config.get('homozygous_only', False) or (random.randint(0, 1) and not
+           self.config.get('heterozygous_only', False))):
             return True, True
         else:
             return random.choice([(True, False), (False, True)])
@@ -408,17 +402,13 @@
                 'n_copies',
                 'novel_insertions',
                 'interchromosomal',
-<<<<<<< HEAD
                 'config_descr',
                 'enable_overlap_sv',
-                'VSET'
-=======
-                'config_descr', 'VSET',
                 'aneuploidy',
                 'arm_gain_loss',
                 'arm_percent',
-                'aneuploid_chrom'
->>>>>>> 6debb8d9
+                'aneuploid_chrom',
+                'VSET'
             ), f'invalid SV config key {vset_config_key}', error_type='syntax')
 
         vset_cfg = self.vset_config
@@ -490,23 +480,20 @@
 
 
         if self.svtype in [VariantType.SNP, VariantType.INDEL] or (self.svtype in [VariantType.INS, VariantType.DEL] and
+                                                                   'length_ranges' in vset_cfg and
                                                                    vset_cfg['length_ranges'][0][1] and
                                                                    vset_cfg['length_ranges'][0][1] < 50):
             self.overlap_sv = vset_cfg.get('enable_overlap_sv', False)
         else:
-<<<<<<< HEAD
             chk(not ('enable_overlap_sv' in vset_cfg),
                 f'overlap_sv are only available for SNPs and INDELs, but %s was provided' %
                 vset_cfg['config_descr'], error_type='type')
 
-            chk('length_ranges' in vset_cfg or 'novel_insertions' in self.vset_config, f'Please specify length ranges in %s' %
-                (vset_cfg['config_descr']), error_type='syntax')
-
-=======
             chk('length_ranges' in vset_cfg or 'novel_insertions' in self.vset_config or
                 vset_cfg.get('aneuploidy', False) or vset_cfg.get('arm_gain_loss', False),
-                f'Please specify length ranges in %s' % (vset_cfg['config_descr']), error_type='syntax')
->>>>>>> 6debb8d9
+                f'Please specify length ranges in %s' %
+                (vset_cfg['config_descr']), error_type='syntax')
+
             if 'length_ranges' in vset_cfg:
                 chk(isinstance(vset_cfg['length_ranges'], list), f'length_ranges must be a list for %s' % vset_cfg['config_descr'],
                     error_type='syntax')
@@ -762,16 +749,12 @@
                       fixed_placement=None,
                       info=info,
                       genotype=self.pick_genotype(),
-<<<<<<< HEAD
                       enable_overlap_sv=self.vset_config.get('enable_overlap_sv', False),
-                      config_descr=self.vset_config['config_descr'])
-=======
                       config_descr=self.vset_config['config_descr'],
                       aneuploidy=self.aneuploidy,
                       arm_gain_loss=self.arm_gain_loss,
                       arm_percent=arm_percent,
                       aneuploid_chrom=self.vset_config.get('aneuploid_chrom', None))
->>>>>>> 6debb8d9
 
     def construct_info(self, lhs_strs, rhs_strs):
         sv_type_str = self.svtype.name
