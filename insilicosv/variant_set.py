--- conflicted
+++ resolved
@@ -49,10 +49,7 @@
         self.overlap_kinds = utils.as_list(self.vset_config.get('overlap_region_type', 'all'))
         self.overlap_ranges = []
         self.header = []
-<<<<<<< HEAD
-        print('VSET', vset_config, 'CONFIG', config)
         self.vset_config['config_descr'] = ', '.join("%s: %s" % item for item in self.vset_config.items())
-        print('DESCIRPTION', self.vset_config['config_descr'])
         self.novel_insertion_seqs = None
 
         # Overlap and recurrence information for SNPs and INDELs only
@@ -60,10 +57,8 @@
         self.recurrence_freq = None
         self.recurrence_num = None
 
-=======
-        # For predefined types given as custom in the config file, to keep track they have to be treated as custom
+        # For predefined types given as custom in the config file, to keep track they have to be treated as custom for the dispersion lengths order
         self.input_type = None
->>>>>>> f6bb3069
         self.overlap_mode = None
         if 'overlap_mode' in self.vset_config:
             chk(isinstance(self.vset_config['overlap_mode'], str) or
@@ -123,13 +118,8 @@
                 chk(False, f'Error valuating the expression {value}: {exc}', error_type='value')
 
     def grammar_to_variant_set(self, lhs_strs, rhs_strs, symbol_lengths, symbol_min_lengths, num_letters,
-<<<<<<< HEAD
-                               novel_insertion_seqs,
-                               n_copies_list, divergence_prob_list, sv_id='', replacement_seq=None, vset_config=None,):
-=======
-                               novel_insertion_seqs, n_copies_list, divergence_prob_list, replacement_seq=None, orig_seq=None,
-                               vset_config=None,):
->>>>>>> f6bb3069
+                               novel_insertion_seqs, n_copies_list, divergence_prob_list, orig_seq='', sv_id='',
+                               replacement_seq=None, vset_config=None,):
         #
         # Parse the LHS strings into Symbols, and RHS strings into RHSItems.
         # Create unique Symbols for dispersions.
@@ -323,6 +313,7 @@
 
     def __init__(self, vset_config, config):
         super().__init__(vset_config, config)
+
         chk(isinstance(vset_config.get('type'), str), f'Missing or bad variant type in {vset_config}', error_type='syntax')
         chk(isinstance(vset_config.get('number'), int) and vset_config['number'] >= 0,
             f'Missing or bad "number" of variants to generate in {vset_config}', error_type='value')
@@ -330,14 +321,9 @@
         self.preprocess_config()
 
     def preprocess_config(self):
-<<<<<<< HEAD
         chk('divergence_prob' not in self.vset_config or isinstance(self.vset_config['divergence_prob'], (list, float, int)),
             f'divergence_prob must be a float or an int or a list of floats in ]0, 1] or a list of ranges. But, a '
             f'{type(self.vset_config.get('divergence_prob', []))} was provided in {self.vset_config}', error_type='value')
-=======
-        chk('divergence_prob' not in self.vset_config or isinstance(self.vset_config['divergence_prob'], (list, int, float)),
-            f'divergence_prob must be a float, a list of floats in ]0, 1] or ranges in {self.vset_config}', error_type='value')
->>>>>>> f6bb3069
 
         if (self.svtype == VariantType.DUP) and ('n_copies' not in self.vset_config):
             self.vset_config['n_copies'] = [1]
@@ -418,6 +404,7 @@
             ), f'invalid SV config key {vset_config_key}', error_type='syntax')
 
         vset_cfg = self.vset_config
+
         rhs_strs_list: list[str] = []
         for c in self.target:
             if c in (Syntax.DIVERGENCE, Syntax.MULTIPLE_COPIES):
@@ -456,15 +443,9 @@
 
         if self.svtype == VariantType.SNP:
             chk(vset_cfg.get('length_ranges') in (None, [[1, 1]]),
-<<<<<<< HEAD
-                f'length_ranges for SNP can only be [[1, 1]]. Error in for {vset_cfg['config_descr']}', error_type='value')
-            chk('divergence_prob' not in vset_cfg or vset_cfg['divergence_prob'] in [[1], 1],
-                f'divergence prob for SNP can only be 1. Error in {vset_cfg['config_descr']}', error_type='value')
-=======
                 f'length_ranges for SNP can only be [[1, 1]]. Error in %s' % vset_cfg['config_descr'], error_type='value')
             chk('divergence_prob' not in vset_cfg or vset_cfg['divergence_prob'] in [[1], 1],
                 f'divergence prob for SNP can only be 1. Error in %s' % vset_cfg['config_descr'], error_type='value')
->>>>>>> f6bb3069
             vset_cfg['length_ranges'] = [[1, 1]]
             vset_cfg['divergence_prob'] = [1.0]
             self.overlap_sv = vset_cfg.get('overlap_sv', False)
@@ -477,20 +458,9 @@
                     # All SVs are place at the beginnning or the ned
                     self.recurrence_num = vset_cfg['number']
         else:
-<<<<<<< HEAD
             chk(not ('overlap_sv' in vset_cfg or 'recurrence_freq' in vset_cfg or 'recurrence_num' in vset_cfg),
                 f'overlap_sv, recurrence_freq and recurrence_num are only available for SNPs and INDELs, but %s was provided' % vset_cfg['config_descr'])
-            chk('length_ranges' in vset_cfg, f'Please specify length ranges for {vset_cfg['config_descr']}', error_type='syntax')
-            chk(isinstance(vset_cfg['length_ranges'], list), f'length_ranges must be a list for {vset_cfg['config_descr']}',
-                error_type='syntax')
-            for length_range in vset_cfg['length_ranges']:
-                chk(isinstance(length_range, str) or
-                    (isinstance(length_range, list) and len(length_range) == 2 and
-                     isinstance(length_range[0], (type(None), int, str)) and
-                     isinstance(length_range[1], (type(None), int, str))),
-                    f'invalid length_ranges. it must be a list of 2-tuples of str or int. '
-                    f'Error in {vset_cfg['config_descr']}', error_type='value')
-=======
+
             chk('length_ranges' in vset_cfg or 'novel_insertions' in self.vset_config, f'Please specify length ranges in %s' % (vset_cfg['config_descr']), error_type='syntax')
             if 'length_ranges' in vset_cfg:
                 chk(isinstance(vset_cfg['length_ranges'], list), f'length_ranges must be a list in %s' % vset_cfg['config_descr'],
@@ -502,7 +472,6 @@
                          isinstance(length_range[1], (type(None), int, str))),
                         f'invalid length_ranges. it must be a list of 2-tuples of str or int. '
                         f'Error in %s' % vset_cfg['config_descr'], error_type='value')
->>>>>>> f6bb3069
 
         if 'novel_insertions' in self.vset_config:
             try:
@@ -516,7 +485,6 @@
                            f'file containing a sequence per line.', error_type='file not found')
         chk(isinstance(self.vset_config.get('type'), (type(None), list, str, tuple)),
             '%s must be a string or list of strings'.format(self.vset_config.get('type')), error_type='syntax')
-
 
     @property
     def is_interchromosomal(self):
@@ -682,15 +650,10 @@
         n_copies_list = self.vset_config.get('n_copies', [])
 
         divergence_prob_list = self.vset_config.get('divergence_prob', [])
-<<<<<<< HEAD
         if not isinstance(divergence_prob_list, list):
             divergence_prob_list = [divergence_prob_list]
 
         sv_id = self.make_sv_id()
-=======
-        if isinstance(divergence_prob_list, (int, float)):
-            divergence_prob_list = [divergence_prob_list]
->>>>>>> f6bb3069
 
         # Build the different operations and anchor, determine the breakends and the distance between them.
         (operations, anchor, dispersions, breakend_interval_lengths,
@@ -886,7 +849,7 @@
 
     def parse_vcf_rec_info(self, vcf_rec):
         chk(vcf_rec.chrom in self.chrom_lengths, f'Unknown contig {vcf_rec.chrom}  in {vcf_rec}', error_type='value')
-        chk(3 >= len(vcf_rec.alleles) >= 2, f'Can only import bi-allelic variants from VCF for {vcf_rec}', error_type='value')
+        chk(3 >= len(vcf_rec.alleles) >= 2, f'Only diploids are supported. But, {vcf_rec} was provided.', error_type='value')
         chk(len(vcf_rec.samples) <= 1, f'Can only import VCFs with one sample for {vcf_rec}', error_type='value')
         parsed_info = {}
         if vcf_rec.samples:
@@ -926,20 +889,23 @@
         parsed_info['END'] = rec_end
         parsed_info['SVLEN'] = rec_len
 
-<<<<<<< HEAD
+        if 'GRAMMAR' in vcf_info:
+            parsed_info['GRAMMAR'] = vcf_info['GRAMMAR']
+
         if rec_len <= 50 and (rec_type_str == 'INS' or rec_type_str == 'INV' or
                               ('SVTYPE' in vcf_info and (vcf_info['SVTYPE']  == 'INS' or vcf_info['SVTYPE']  == 'INV'))):
             # Overlapping INDELS
             parsed_info['OVERLAP'] = self.overlap_sv
 
-        parsed_info['TIME_POINT'] = vcf_info.get('TIME_POINT', 'NA')
-        if self.overlap_mode and not parsed_info['TIME_POINT']:
-            logging.warning('Imported SVs with overlap_sv TRUE but the TIME_POINT is not specified in the VCF, the order'
-                            f'of insertion will be th order of the records: {vcf_rec}')
-=======
-        if 'GRAMMAR' in vcf_info:
-            parsed_info['GRAMMAR'] = vcf_info['GRAMMAR']
->>>>>>> f6bb3069
+        parsed_info['TIME_POINT'] = vcf_info.get('TIME_POINT', None)
+        if not parsed_info['TIME_POINT']:
+            if self.overlap_mode:
+                logging.warning('Imported SVs with overlap_sv TRUE but the TIME_POINT is not specified in the VCF, the order'
+                                f'of insertion will be th order of the records: {vcf_rec}')
+            parsed_info['TIME_POINT'] = 'NA'
+        else:
+            aux_time_point = parsed_info['TIME_POINT'].split('.')
+            parsed_info['TIME_POINT'] = (int(time_point) for time_point in aux_time_point)
 
         rec_target = None
         is_interchromosomal = False
@@ -978,13 +944,8 @@
             parsed_info['DIVERGENCEPROB'] = [1.0]
             if vcf_rec.alts[0] != '<SNP>':
                 parsed_info['ALT'] = vcf_rec.alts
-<<<<<<< HEAD
-                if len(vcf_rec.alts) == 1:
-                    parsed_info['ALT'] = [vcf_rec.alts[0] if parsed_info['GENOTYPE'][hap_idx] else None for hap_idx in range(2)]
-=======
                 chk(len(vcf_rec.alts) == 1, f'Error in the ALT field, biallelic SNPs are not supported {vcf_rec}')
                 parsed_info['ALT'] =[vcf_rec.alts[0] if parsed_info['GENOTYPE'][hap_index] else None for hap_index in [0, 1]]
->>>>>>> f6bb3069
             if vcf_rec.ref != 'N':
                 parsed_info['REF'] = vcf_rec.ref[0]
         additional_info = {}
@@ -1085,14 +1046,10 @@
                                                                      symbol_min_lengths, 1,
                                                                      parsed_info['INSSEQ'], [parsed_info['NCOPIES']],
                                                                      parsed_info['DIVERGENCEPROB'],
-<<<<<<< HEAD
                                                                      sv_id =sv_id,
-                                                                     replacement_seq=parsed_info['ALT'], vset_config=vcf_rec)
-=======
                                                                      replacement_seq=parsed_info['ALT'],
                                                                      orig_seq=parsed_info['REF'],
                                                                      vset_config=vcf_rec)
->>>>>>> f6bb3069
                 for operation in operations:
                     operation.op_info = additional_info
                     operation.target_insertion_order = insord
