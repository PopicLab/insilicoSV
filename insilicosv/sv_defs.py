from abc import ABC, abstractmethod
import dataclasses
from dataclasses import dataclass
from copy import copy
from enum import Enum
from functools import cached_property
from typing_extensions import TypeAlias, Optional, Any, cast, override

from insilicosv.utils import (
    Locus, Region, OverlapMode, RegionFilter, chk, if_not_none)


class TransformType(Enum):
    IDENTITY = "IDENTITY"
    INV = "INV"
    DEL = "DEL"


@dataclass(frozen=True)
class Transform:
    transform_type: TransformType
    is_in_place: bool

    n_copies: int = 1
    divergence_prob: float = 0
    replacement_seq: Optional[list[str]] = None
    orig_seq: Optional[str] = None

    def __post_init__(self):
        assert (self.transform_type != TransformType.DEL or
                (self.is_in_place and self.divergence_prob == 0 and self.replacement_seq is None))
        chk(0 <= self.divergence_prob <= 1,
            f'Invalid divergence probability, please specify a value between 0 and 1 {self.divergence_prob} provided.',
            error_type='value')

    def replace(self, **kw):
        """Return a copy of self with fields replaced according to `kw`"""
        return dataclasses.replace(self, **kw)


Breakend: TypeAlias = int


@dataclass(frozen=True)
class BreakendRegion:
    # includes both its ends

    start_breakend: Breakend
    end_breakend: Breakend

    def __post_init__(self) -> None:
        assert 0 <= self.start_breakend <= self.end_breakend


@dataclass
class Operation:
    transform: Transform

    source_breakend_region: Optional[BreakendRegion] = None
    novel_insertion_seq: Optional[str] = None

    target_insertion_breakend: Optional[Breakend] = None
    target_insertion_order: Optional[tuple] = None

    placement: Optional[dict[Breakend, Locus]] = None

    op_info: Optional[dict] = None

    motif: Optional[str] = None

    # To retain the information of the actual position of an overlapping DEL that was partially overlapping another SV
    orig_start: Optional[int] = None
    orig_end: Optional[int] = None

    @property
    def transform_type(self):
        return self.transform.transform_type

    @property
    def is_in_place(self):
        return self.transform.is_in_place

    def get_source_region(self, placement):
        if self.source_breakend_region is not None:
            # We adapt for incomplete placement, if only one of the breakends has been placed, we return a point region
            start = placement[self.source_breakend_region.start_breakend] if self.source_breakend_region.start_breakend in placement else None
            end = placement[self.source_breakend_region.end_breakend] if self.source_breakend_region.end_breakend in placement else None

            if start is None and end is None:
                return None
            if start is None:
                start = end
            if end is None:
                end = start
            return Region(chrom=start.chrom, start=start.pos, end=end.pos)
        return None

    def get_target_region(self, placement):
        if self.is_in_place or self.target_insertion_breakend not in placement:
            return cast(Region, self.get_source_region(placement))
        else:
            return Region(chrom=placement[self.target_insertion_breakend].chrom,
                          start=placement[self.target_insertion_breakend].pos,
                          end=placement[self.target_insertion_breakend].pos,
                          order_key=self.target_insertion_order)

    @cached_property
    def source_region(self):
        assert self.placement is not None
        return self.get_source_region(self.placement)

    @cached_property
    def target_region(self):
        assert self.placement is not None
        return self.get_target_region(self.placement)

    def update_placement(self, new_placement):
        self.placement = new_placement
        # Remove the associated cached properties
        if 'target_region' in self.__dict__:
            del self.target_region

        if 'source_region' in self.__dict__:
            del self.source_region


# end: class Operation

@dataclass
class SV(ABC):
    # an ID for this SV, unique within this simulation
    sv_id: str

    # breakend_interval_lengths[i] is the fixed distance between breakends i and i+1,
    # or None if the distance is not fixed (for unbounded dispersions or for
    # components constrained to exactly coincide with an ROI).
    # the number of breakends of this SV is len(breakend_interval_lengths)+1.
    breakend_interval_lengths: list[Optional[int]]

    # minimum breakend interval lengths (for unbounded dispersions with lower length bounds)
    breakend_interval_min_lengths: list[Optional[int]]

    # Positions of the dispersions
    dispersions: list[Optional[int]]

    # whether unbounded dispersions in this SV are interchromosomal
    interchromosomal_period: int

    # list of operations comprising this SV, specified in terms of its breakends.
    operations: list[Operation]

    #
    # Placement constraints
    #

    # criteria for selecting a ROI on which to place this SV
    roi_filter: Optional[RegionFilter]

    # sub-region of this SV which is constrained to overlap with the ROI
    anchor: Optional[BreakendRegion]

    # how `anchors` should overlap with the ROI
    overlap_mode: Optional[OverlapMode]

    # criteria for selecting blacklist regions with which no part of this SV may overlap
    blacklist_filter: Optional[RegionFilter]

    # a specific placement prescribed for this SV -- used for SVs imported from a vcf
    fixed_placement: Optional[dict[Locus]]

    #########################

    # truth data about this SV, for the VCF INFO field
    info: dict[str, Any]

    # for each of two haplotypes, whether this SV is present on that haplotype
    genotype: tuple[bool, bool]

    # user-readable string identifying the variant set configuration from which
    # this SV was created (for error messages only)
    config_descr: str

    #
    # Fields set when SV is placed
    #
    placement: Optional[dict[Locus]] = None
    roi: Optional[Region] = None

    # Fields used while finding a placement
    num_valid_placements: int = 0

    # If a SNP or INDEL can be overlapped by other SVs
    allow_sv_overlap: Optional[bool] = False

    def __post_init__(self):
        assert self.sv_id
        assert len(self.breakend_interval_min_lengths) == len(self.breakend_interval_lengths)
        assert all(bi_min_len is None or bi_len is None
                   for bi_len, bi_min_len in zip(self.breakend_interval_lengths,
                                                 self.breakend_interval_min_lengths))

        if self.overlap_mode in [OverlapMode.CONTAINED, OverlapMode.TERMINAL]:
            chk((self.roi_filter.region_length_range[0] is None) or (
                        self.get_anchor_length() > self.roi_filter.region_length_range[0]),
                f'The anchor length is smaller than the minimum overlap for a contained overlap.')
            chk((self.roi_filter.region_length_range[1] is None) or (
                        self.get_anchor_length() < self.roi_filter.region_length_range[1]),
                f'The anchor length is larger than the maximum overlap for a contained overlap.')
        if self.overlap_mode == OverlapMode.CONTAINING:
            chk((self.roi_filter.region_length_range[0] is None) or (
                        self.get_anchor_length() > self.roi_filter.region_length_range[0]),
                f'The anchor length is smaller than the minimum overlap for a containing overlap.')
        if self.overlap_mode == OverlapMode.PARTIAL:
            chk((self.roi_filter.region_length_range[0] is None) or (
                        self.get_anchor_length() >= self.roi_filter.region_length_range[0]),
                f'The anchor length is smaller than the minimum overlap for a partial overlap.')
        if self.overlap_mode in [OverlapMode.TERMINAL, OverlapMode.CHROM]:
            chk(self.roi_filter.region_kinds == ['all'], 'No overlap_region_kinds can be specified for overlap_mode'
                                                         f'terminal and chrom. Error in {self}', error_type='syntax')

        # The letters cannot be unbounded unless the overlap is Exact and they are in the anchor.
        chk(self.fixed_placement or all(
            length is not None for idx, length in enumerate(self.breakend_interval_lengths) if
            (idx not in self.dispersions) and
            ((not self.anchor) or (self.overlap_mode not in [OverlapMode.EXACT, OverlapMode.CHROM]) or not (
                    self.anchor.start_breakend <= idx < self.anchor.end_breakend))),
            f'A length range can only be [null, null] for dispersions or the anchor for an exact/chrom overlap. '
            f'But, {self.config_descr} was provided. Notice that if the SV is defined from the grammar then the length of '
            f'the dispersions are to be given in order of appearance in the grammar.', error_type='syntax')

        # Interchromosomal dispersions have to be unbounded
        chk(not self.is_interchromosomal or all(
            length is None for idx, length in enumerate(self.breakend_interval_lengths) if (idx in self.dispersions)),
            f'The length ranges of dispersions has to be [null, null] for interchromosomal SVs.', error_type='syntax')

        if not self.anchor:
            chk((self.overlap_mode not in [OverlapMode.EXACT, OverlapMode.CHROM]) or
                all((self.breakend_interval_lengths[breakend] is None and
                     self.breakend_interval_min_lengths[breakend] is None) for breakend in
                    range(self.anchor.start_breakend, self.anchor.end_breakend)),
                f'overlap_mode "exact" and "whole-chromosome" require leaving the length of the anchor symbols unspecified: {self}',
                error_type='syntax')
            chk((self.overlap_mode != OverlapMode.PARTIAL and self.overlap_mode != OverlapMode.CONTAINING)
                or self.anchor.end_breakend != self.anchor.start_breakend,
                f'overlap_mode "partial" and "containing" require non-empty anchor: {self}', error_type='syntax')

        assert self.fixed_placement is None or self.overlap_mode is None
        assert self.genotype and sum(self.genotype)
        for operation in self.operations:
            operation.op_info['SVID'] = self.sv_id
            if operation.target_insertion_order is not None:
                operation.target_insertion_order = (self.sv_id,) + operation.target_insertion_order

    @property
    def breakends(self):
        return tuple(range(len(self.breakend_interval_lengths) + 1))

    @property
    def is_interchromosomal(self):
        return self.interchromosomal_period is not None

    @abstractmethod
    def to_vcf_records(self, config):
        raise NotImplementedError()

    def get_anchor_length(self):
        anchor = self.anchor
        if (self.overlap_mode in [OverlapMode.EXACT, OverlapMode.CHROM]) or (anchor is None):
            return None
        return sum(self.breakend_interval_lengths[anchor.start_breakend:anchor.end_breakend])

    def __str__(self):
        return self.config_descr

    def set_placement(self, placement, roi, operation=None):
        placement = copy(placement)

        self.placement = placement
        self.roi = roi
        for operation in self.operations:
            operation.placement = placement

    def is_placed(self):
        return self.placement is not None

    def get_regions(self, placement=None):
        if placement is None:
            placement = self.placement

        regions = []
        for operation in self.operations:
            source_region = operation.get_source_region(placement)
            target_region = operation.get_target_region(placement)
            if source_region is not None:
                regions.append(source_region)
            if (target_region is not None) and (target_region != source_region):
                regions.append(target_region)
        regions_merged = []
        for region in sorted(set(regions)):
            if regions_merged and (region.chrom == regions_merged[-1].chrom) and (
                    region.start == regions_merged[-1].end):
                regions_merged[-1] = regions_merged[-1].replace(end=region.end)
            else:
                regions_merged.append(region)

        return regions_merged


# end: class SV

class VariantType(Enum):
    INS = "INS"

    DEL = "DEL"
    INV = "INV"
    DUP = "DUP"
    mCNV = "mCNV"
    INV_DUP = "INV_DUP"
    DUP_INV = "DUP_INV"

    dDUP = "dDUP"
    INV_dDUP = "INV_dDUP"
    dDUP_INV = "dDUP_INV"
    INV_rTRA = "INV_rTRA"
    nrTRA = "nrTRA"
    rTRA = "rTRA"
    INV_nrTRA = "INV_nrTRA"

    delINV = "delINV"
    INVdel = "INVdel"
    dupINV = "dupINV"
    INVdup = "INVdup"

    INS_iDEL = "INS_iDEL"
    dDUP_iDEL = "dDUP_iDEL"

    dupINVdup = "dupINVdup"
    delINVdel = "delINVdel"
    delINVdup = "delINVdup"
    dupINVdel = "dupINVdel"

    SNP = "SNP"
    INDEL = "INDEL"
    DIVERGENCE = "DIVERGENCE"

    CUSTOM = "Custom"

    trEXP = "trEXP"
    trCON = "trCON"


class BaseSV(SV):

    @override
    def to_vcf_records(self, config):
        sv_type_str = self.info['OP_TYPE']
        sv_id = self.sv_id
        assert self.placement is not None

        sv_vcf_recs: list[dict] = []
        for op_idx, operation in enumerate(self.operations):
            rec_id = self.sv_id
            dispersion_target = None

            if (not operation.is_in_place and
                    operation.source_breakend_region is not None):
                # Identify operations giving the target of a dispersion
                dispersion_target = operation.target_region
                assert dispersion_target.is_empty()
            sv_info = dict(self.info)
            op_type_str = operation.transform_type.value
<<<<<<< HEAD
            if sv_type_str == 'SNP':
                # SNP
                op_type_str = 'NA'
                rec_id = sv_id = 'snp' + self.sv_id.split('sv')[-1]
            elif operation.transform.divergence_prob > 0:
                sv_info["DIVERGENCE_PROB"] = operation.transform.divergence_prob
=======
            if (operation.transform_type == TransformType.IDENTITY) and operation.is_in_place:
                if sv_type_str == 'SNP':
                    # SNP
                    op_type_str = 'NA'
                    if 'Imported' not in self.sv_id:
                        rec_id = sv_id = 'snp' + self.sv_id.split('sv')[-1]
                elif operation.transform.divergence_prob > 0:
                    op_type_str = 'DIVERGENCE'
>>>>>>> 87e9fd00

            if operation.novel_insertion_seq is not None:
                op_chrom = operation.target_region.chrom
                op_start = operation.target_region.start
                op_end = op_start + 1
                svlen = len(operation.novel_insertion_seq)
                if config.get('output_vcf_ins_seq', True):
                    sv_info['INSSEQ'] = operation.novel_insertion_seq
            elif operation.orig_start is not None:
                # The SV is a DEL partially overlapping another SV
                op_chrom = operation.source_region.chrom
                op_start = operation.orig_start
                op_end = operation.orig_end + 1
                svlen = op_end - op_start - 1
            elif operation.source_region is not None:
                op_chrom = operation.source_region.chrom
                op_start = operation.source_region.start
                svlen = operation.source_region.end - operation.source_region.start
                op_end = operation.source_region.end + 1
            else:
                op_chrom = operation.target_region.chrom
                op_start = operation.target_region.start
                op_end = op_start + 1
                svlen = 0

            if operation.transform.n_copies > 1:
                sv_info['NCOPIES'] = operation.transform.n_copies

            sv_info['OP_TYPE'] = op_type_str
            if dispersion_target is not None:
                sv_info['TARGET_CHROM'] = dispersion_target.chrom
                sv_info['TARGET'] = dispersion_target.start + 1
            sv_info['SVLEN'] = svlen

            if operation.target_insertion_order is not None:
                sv_info['INSORD'] = operation.target_insertion_order[1]

            if self.anchor is not None:
                sv_info['OVLP_TYPE'] = self.overlap_mode.name
                # If the operation breakend are within the anchor we give the overlap information.
                if (operation.source_breakend_region is not None and
                        self.anchor.start_breakend <= operation.source_breakend_region.start_breakend <= self.anchor.end_breakend):
                    sv_info['OVLP'] = self.roi.kind
                # Here the target is in the anchor.
                if (operation.target_insertion_breakend is not None and
                        self.anchor.start_breakend <= operation.target_insertion_breakend <= self.anchor.end_breakend):
                    sv_info['OVLP_TARGET'] = self.roi.kind
            alleles = ['N', '<%s>' % sv_type_str]

            if len(self.operations) > 1:
                rec_id += f'_{op_idx}'
                if sv_info['OP_TYPE'] == 'IDENTITY' and not operation.is_in_place:
                    sv_info['OP_TYPE'] = 'COPY-PASTE'
                if sv_info['OP_TYPE'] == 'INV' and not operation.is_in_place:
                    sv_info['OP_TYPE'] = 'COPYinv-PASTE'
                alleles[1] = '<%s>' % sv_info['OP_TYPE']
            else:
                if sv_type_str == 'SNP':
                    alleles = operation.transform.replacement_seq
                    # Find the original and altered bases.
                    alts = str(if_not_none(alleles[0], ''))
                    if (alleles[1] is not None) and (alleles[1] != alleles[0]):
                        alts += ',' * (len(alts)) + str(if_not_none(alleles[1], ''))
                    alleles = [operation.transform.orig_seq, '%s' % alts]
                elif sv_type_str == 'INDEL':
                    alleles = ['N', operation.novel_insertion_seq]
                    if sv_info['OP_TYPE'] == 'DEL':
                        alleles = [operation.transform.orig_seq, 'N']
                else:
                    sv_info['OP_TYPE'] = sv_type_str
                    alleles = ['N', '<%s>' % sv_type_str]
            sv_info['SVID'] = rec_id
            sv_info['SVTYPE'] = sv_type_str

            if self.allow_sv_overlap:
                sv_info['ALLOW_SV_OVERLAP'] = str(True)

            for key, value in operation.op_info.items():
                sv_info[key] = value

            zygosity = tuple(map(int, self.genotype))
            vcf_rec = dict(contig=op_chrom, start=op_start, stop=op_end,
                           qual=100, filter='PASS',
                           alleles=alleles,
                           id=rec_id,
                           samples=[{'GT': zygosity}],
                           info=sv_info)
            sv_vcf_recs.append(vcf_rec)
        # end: for op_idx, operation in enumerate(self.operations)

        # Combined operations for a clearer output
        combined_recs = []
        for record in sv_vcf_recs:
            if record['info']['OP_TYPE'] not in ['DEL']:
                combined_recs.append(record)
                continue
            start, stop = record['start'], record['stop']
            combined = False
            for record_compare in sv_vcf_recs:
                if record_compare['info']['OP_TYPE'] not in ['COPYinv-PASTE', 'COPY-PASTE']: continue
                if start != record_compare['start'] or stop != record_compare['stop']: continue
                # We have found a record of a copy operation that is overlapping a DEL, so the operation is a CUT
                record_compare['info']['OP_TYPE'] = 'CUT' + record_compare['info']['OP_TYPE'].split('COPY')[1]
                record_compare['alleles'][1] = '<%s>' % record_compare['info']['OP_TYPE']
                combined = True
            if not combined:
                if len(sv_vcf_recs) > 1:
                    record['info']['OP_TYPE'] = 'CUT'
                    record['alleles'][1] = '<CUT>'
                combined_recs.append(record)

        # Check if a type provided as grammar is a predefined type
        if '->' in combined_recs[0]['info']['SVTYPE']:
            lhs, rhs = combined_recs[0]['info']['GRAMMAR'].split('->')
            lhs = tuple([letter for letter in lhs if letter not in [Syntax.ANCHOR_END, Syntax.ANCHOR_START]])
            rhs = tuple(rhs)
            for key, grammar in SV_KEY.items():
                if key.value == 'INDEL': continue
                # Test if the grammar or its symmetric match the grammar of the record
                if (grammar[0] == lhs and grammar[1] == rhs) or (
                        grammar[0] == lhs[::-1] and grammar[1] == rhs[::-1]):
                    combined_recs[0]['info']['SVTYPE'] = key.name
                    if len(combined_recs) == 1:
                        combined_recs[0]['info']['OP_TYPE'] = key.name
                        combined_recs[0]['alleles'][1] = '<%s>' % key.name
                    break

        # Update the records numbering if records have been combined
        if len(combined_recs) == 1:
            combined_recs[0]['id'] = sv_id
            combined_recs[0]['info']['OP_TYPE'] = 'NA'
            if not combined_recs[0]['info']['SVTYPE'] in ['SNP', 'INDEL']:
                combined_recs[0]['alleles'][1] = '<%s>' % combined_recs[0]['info']['SVTYPE']
        elif len(combined_recs) != len(sv_vcf_recs):
            for idx, operation in enumerate(combined_recs):
                operation['id'] = self.sv_id + f'_{idx}'
        if sv_type_str == 'SNP':
            info_to_remove = ['SVTYPE', 'SVID', 'INSORD', 'OP_TYPE', 'SVLEN', 'GRAMMAR', 'SYMBOL']
            for field in info_to_remove:
                if field in combined_recs[0]['info']:
                    del combined_recs[0]['info'][field]
        return combined_recs


# end: class BaseSV(SV)

#############################################
# Constructing SVs involving tandem repeats #
#############################################
@dataclass
class TandemRepeatExpansionContractionSV(BaseSV):
    num_repeats_in_placement: int = 0

    @override
    def set_placement(self, placement, roi, operation=None):
        self.roi = roi
        # The operation gets the motif to insert or delete
        operation.motif = roi.motif * self.num_repeats_in_placement * operation.transform.n_copies
        super().set_placement(placement=placement, roi=roi)

    @override
    def to_vcf_records(self, config):
        op_type_str = self.info['OP_TYPE']
        vcf_rec = super().to_vcf_records(config)[0]
        vcf_rec['info']['OP_TYPE'] = op_type_str
        vcf_rec['alleles'] = ['N', '<%s>' % op_type_str]
        assert self.roi is not None
        vcf_rec['info']['SVLEN'] = self.roi.length()
        vcf_rec['stop'] = self.roi.end
        return [vcf_rec]


class Syntax:
    DISPERSION = '_'

    DIVERGENCE = '*'
    MULTIPLE_COPIES = '+'

    ANCHOR_START = '('
    ANCHOR_END = ')'


TR = [VariantType.trCON, VariantType.trEXP]

SV_KEY = {
    VariantType.INS: ((), ("A",)),

    VariantType.DEL: (("A",), ()),
    VariantType.INV: (("A",), ("a",)),
    VariantType.DUP: (("A",), ("A", "A+")),
    VariantType.mCNV: (("A",), ("A+",)),
    VariantType.INV_DUP: (("A",), ("A", "a+")),
    VariantType.DUP_INV: (("A",), ("a", "a+")),

    VariantType.dDUP: (("A", "_"), ("A", "_", "A+")),
    VariantType.INV_dDUP: (("A", "_"), ("A", "_", "a+")),
    VariantType.dDUP_INV: (("A", "_"), ("a", "_", "a+")),
    VariantType.INV_nrTRA: (("A", "_"), ("_", "a")),
    VariantType.nrTRA: (("A", "_"), ("_", "A")),
    VariantType.rTRA: (("A", "_", "B"), ("B", "_", "A")),
    VariantType.INV_rTRA: (("A", "_", "B"), ("b", "_", "a")),

    VariantType.delINV: (("A", "B"), ("b",)),
    VariantType.INVdel: (("A", "B"), ("a",)),
    VariantType.dupINV: (("A", "B"), ("A", "b", "a")),
    VariantType.INVdup: (("A", "B"), ("b", "a", "B")),

    VariantType.INS_iDEL: (("A", "_", "B"), ("_", "A")),
    VariantType.dDUP_iDEL: (("A", "_", "B"), ("A", "_", "A")),

    VariantType.dupINVdup: (("A", "B", "C"), ("A", "c", "b", "a", "C")),
    VariantType.delINVdel: (("A", "B", "C"), ("b",)),
    VariantType.delINVdup: (("A", "B", "C"), ("c", "b", "C")),
    VariantType.dupINVdel: (("A", "B", "C"), ("A", "b", "a")),

    VariantType.SNP: (("A",), ("A*",)),
    VariantType.INDEL: ((), ()),
}


@dataclass(order=True, frozen=True)
class Symbol:
    """A symbol denoting a region.

    Examples:

    A
    _1

    """

    name: str

    def __str__(self):
        return self.name


@dataclass(frozen=True)
class RHSItem:
    symbol: Symbol
    transform: Transform

    def __str__(self):
        rep = self.symbol.name
        if self.transform.transform_type == TransformType.INV:
            rep = rep.lower()
        if self.transform.divergence_prob > 0 or self.transform.replacement_seq:
            rep += Syntax.DIVERGENCE
        if self.transform.n_copies > 1:
            rep += Syntax.MULTIPLE_COPIES
        return rep<|MERGE_RESOLUTION|>--- conflicted
+++ resolved
@@ -369,23 +369,13 @@
                 assert dispersion_target.is_empty()
             sv_info = dict(self.info)
             op_type_str = operation.transform_type.value
-<<<<<<< HEAD
             if sv_type_str == 'SNP':
                 # SNP
                 op_type_str = 'NA'
-                rec_id = sv_id = 'snp' + self.sv_id.split('sv')[-1]
+                if 'Imported' not in self.sv_id:
+                    rec_id = sv_id = 'snp' + self.sv_id.split('sv')[-1]
             elif operation.transform.divergence_prob > 0:
                 sv_info["DIVERGENCE_PROB"] = operation.transform.divergence_prob
-=======
-            if (operation.transform_type == TransformType.IDENTITY) and operation.is_in_place:
-                if sv_type_str == 'SNP':
-                    # SNP
-                    op_type_str = 'NA'
-                    if 'Imported' not in self.sv_id:
-                        rec_id = sv_id = 'snp' + self.sv_id.split('sv')[-1]
-                elif operation.transform.divergence_prob > 0:
-                    op_type_str = 'DIVERGENCE'
->>>>>>> 87e9fd00
 
             if operation.novel_insertion_seq is not None:
                 op_chrom = operation.target_region.chrom
