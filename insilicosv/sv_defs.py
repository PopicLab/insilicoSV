--- conflicted
+++ resolved
@@ -182,16 +182,15 @@
                                                  self.breakend_interval_min_lengths))
 
         if self.overlap_mode == OverlapMode.CONTAINED:
-<<<<<<< HEAD
-            chk((self.roi_filter.region_length_range[0] is None) or (self.anchor.length() > self.roi_filter.region_length_range[0]),
+            chk((self.roi_filter.region_length_range[0] is None) or (self.get_anchor_length() > self.roi_filter.region_length_range[0]),
                 f'The anchor length is smaller than the minimum overlap for a contained overlap.', error_type='syntax')
-            chk((self.roi_filter.region_length_range[1] is None) or (self.anchor.length() < self.roi_filter.region_length_range[1]),
+            chk((self.roi_filter.region_length_range[1] is None) or (self.get_anchor_length() < self.roi_filter.region_length_range[1]),
                 f'The anchor length is larger than the maximum overlap for a contained overlap.', error_type='syntax')
         if self.overlap_mode == OverlapMode.CONTAINING:
-            chk((self.roi_filter.region_length_range[0] is None) or (self.anchor.length() > self.roi_filter.region_length_range[0]),
+            chk((self.roi_filter.region_length_range[0] is None) or (self.get_anchor_length() > self.roi_filter.region_length_range[0]),
                 f'The anchor length is smaller than the minimum overlap for a containing overlap.', error_type='syntax')
-        if self.overlap_mode == OverlapMode.CONTAINING:
-            chk((self.roi_filter.region_length_range[0] is None) or (self.anchor.length() >= self.roi_filter.region_length_range[0]),
+        if self.overlap_mode == OverlapMode.PARTIAL:
+            chk((self.roi_filter.region_length_range[0] is None) or (self.get_anchor_length() >= self.roi_filter.region_length_range[0]),
                 f'The anchor length is smaller than the minimum overlap for a partial overlap.', error_type='syntax')
 
         # The letters cannot be unbounded unless the overlap is Exact and they are in the anchor.
@@ -208,28 +207,6 @@
             f'The length ranges of dispersions has to be [null, null] for interchromosomal SVs.', error_type='syntax')
 
         if not self.anchor:
-=======
-            chk((self.roi_filter.region_length_range[0] is None) or (self.get_anchor_length() > self.roi_filter.region_length_range[0]),
-                f'The anchor length is smaller than the minimum overlap for a contained overlap.')
-            chk((self.roi_filter.region_length_range[1] is None) or (self.get_anchor_length() < self.roi_filter.region_length_range[1]),
-                f'The anchor length is larger than the maximum overlap for a contained overlap.')
-        if self.overlap_mode == OverlapMode.CONTAINING:
-            chk((self.roi_filter.region_length_range[0] is None) or (self.get_anchor_length() > self.roi_filter.region_length_range[0]),
-                f'The anchor length is smaller than the minimum overlap for a containing overlap.')
-        if self.overlap_mode == OverlapMode.PARTIAL:
-            chk((self.roi_filter.region_length_range[0] is None) or (self.get_anchor_length() >= self.roi_filter.region_length_range[0]),
-                f'The anchor length is smaller than the minimum overlap for a partial overlap.')
-
-        if self.anchor is not None:
-            chk(all(
-                length is not None for idx, length in enumerate(self.breakend_interval_lengths) if
-                (idx not in self.dispersions) and
-                ((self.overlap_mode != OverlapMode.EXACT) or not (
-                            self.anchor.start_breakend <= idx < self.anchor.end_breakend))),
-                f'A length range can onl be [null, null] for dispersions or the anchor for an exact overlap.')
-            chk(all([breakend not in self.dispersions for breakend in range(self.anchor.start_breakend, self.anchor.end_breakend-1)]),
-                f'anchors cannot contain a dispersion: {self.config_descr}')
->>>>>>> 24f2b3ba
             chk((self.overlap_mode != OverlapMode.EXACT) or
                 all((self.breakend_interval_lengths[breakend] is None and
                  self.breakend_interval_min_lengths[breakend] is None) for breakend in range(self.anchor.start_breakend, self.anchor.end_breakend)),
@@ -413,12 +390,11 @@
                     sv_info['OP_TYPE'] = 'COPYinv-PASTE'
                 alleles[1] = '<%s>' % sv_info['OP_TYPE']
             else:
-                if sv_type_str == 'SNP':
-                    alleles = operation.transform.replacement_seq
+                if ((sv_type_str == 'SNP')
+                        and (operation.transform.orig_seq is not None)
+                        and (operation.transform.replacement_seq is not None)):
                     # Find the original and altered bases.
-<<<<<<< HEAD
                     alts = str(if_not_none(operation.transform.replacement_seq[0], ''))
-
                     if alts == operation.transform.orig_seq:
                         alts = 'N'
                     if (operation.transform.replacement_seq[1] is not None and
@@ -428,11 +404,6 @@
                             second_alt = '.'
 
                         alts = alts + ',' + second_alt if alts else second_alt
-=======
-                    alts = str(if_not_none(alleles[0], ''))
-                    if (alleles[1] is not None) and (alleles[1] != alleles[0]):
-                        alts += ', '*(len(alts)) + str(if_not_none(alleles[1], ''))
->>>>>>> 24f2b3ba
                     alleles = [operation.transform.orig_seq, '%s' % alts]
                 elif sv_type_str == 'INDEL':
                     alleles = ['<INS>', operation.novel_insertion_seq]
@@ -482,25 +453,6 @@
                     record['alleles'][1] = '<CUT>'
                 combined_recs.append(record)
 
-<<<<<<< HEAD
-=======
-        # Check if a type provided as grammar is a predefined type
-        if '->' in combined_recs[0]['info']['SVTYPE']:
-            lhs, rhs = combined_recs[0]['info']['GRAMMAR'].split('->')
-            lhs = tuple([letter for letter in lhs if letter not in [Syntax.ANCHOR_END, Syntax.ANCHOR_START]])
-            rhs = tuple(rhs)
-            for key, grammar in SV_KEY.items():
-                if key.value == 'INDEL': continue
-                # Test if the grammar or its symmetric match the grammar of the record
-                if (grammar[0] == lhs and grammar[1] == rhs) or (
-                        grammar[0] == lhs[::-1] and grammar[1] == rhs[::-1]):
-                    combined_recs[0]['info']['SVTYPE'] = key.name
-                    if len(combined_recs) == 1:
-                        combined_recs[0]['info']['OP_TYPE'] = key.name
-                        combined_recs[0]['alleles'][1] = '<%s>' % key.name
-                    break
-
->>>>>>> 24f2b3ba
         # Update the records numbering if records have been combined
         if len(combined_recs) == 1:
             combined_recs[0]['id'] = sv_id
@@ -589,7 +541,7 @@
 
     VariantType.DIVERGENCE: (("A",), ("A*",)),
     VariantType.SNP: (("A",), ("A*",)),
-    VariantType.INDEL: (),
+    VariantType.INDEL: (('',), ('',)),
 }
 
 
