--- conflicted
+++ resolved
@@ -7,9 +7,6 @@
 import pytest
 import yaml
 from collections import defaultdict
-
-from scipy.optimize import anderson
-
 from insilicosv.simulate import SVSimulator
 from pysam import FastaFile
 from insilicosv import utils
@@ -1910,11 +1907,7 @@
                                                       'length_ranges': [[4, 4]],
                                                       "number": 1}]}],
                         self.hap1, self.hap2, self.bed),
-<<<<<<< HEAD
-             ["TCGATCGATCGATCGA", "GATCGATCGATCGA", "CGATCGATCGATCGA", "TCGATCGATCGA", "TCGATCGATCGATC", 'TCGATCGATCGAT', "TCGATCGATCGATCGA"]],
-=======
             ["AGCT", "TCGA", "TCGAAGCT"]],
->>>>>>> 6a40fe99
             ["TCGATCGATCGATCGA",
              TestObject([self.ref_file, {"chr21": "TCGATCGATCGATCGA"}],
                         [self.par, {"reference": self.ref_file,
@@ -1936,20 +1929,7 @@
                                                       "length_ranges": [[4, 4], [4, 4], [4, 4]],
                                                       "number": 1}]}],
                         self.hap1, self.hap2, self.bed),
-<<<<<<< HEAD
-             ["TCTCGATCGATCGATCGA", "TTCGATCGATCGATCGA", "TCGATCGATCGATCGATCGA", "TCGATCGATCGATCGAGA", "TCGATCGATCGATCGACGA", "TCGATCGATCGATCGA"]],
-            ["TCGATCGATCGATCGA",
-             TestObject([self.ref_file, {"chr21": "TCGATCGATCGATCGA"}],
-                        [self.par, {"reference": self.ref_file,
-                                    "random_seed": 2,
-                                    "variant_sets": [{"type": "DUP",
-                                                      "aneuploidy": True,
-                                                      "number": 1}]}],
-                        self.hap1, self.hap2, self.bed),
-             [("TCGATCGATCGATCGA", "TCGATCGATCGATCGA"), "TCGATCGATCGATCGA", "TCGATCGATCGATCGA"]],
-=======
              ["CGTAATGCCGTA"]],
->>>>>>> 6a40fe99
             [["TCGATCGATCGATCGA", "TCGA"],
              TestObject([self.ref_file, {"chr21": "TCGATCGATCGATCGA", "chr12": "TCGA"}],
                         [self.par, {"reference": self.ref_file,
